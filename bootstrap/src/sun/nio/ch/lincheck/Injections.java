/*
 * Lincheck
 *
 * Copyright (C) 2019 - 2024 JetBrains s.r.o.
 *
 * This Source Code Form is subject to the terms of the
 * Mozilla Public License, v. 2.0. If a copy of the MPL was not distributed
 * with this file, You can obtain one at http://mozilla.org/MPL/2.0/.
 */

package sun.nio.ch.lincheck;

import java.lang.invoke.CallSite;
import java.lang.invoke.MethodHandles;
import java.lang.reflect.Constructor;

/**
 * Methods of this object are called from the instrumented code.
 */
public class Injections {

    // Special object to represent void method call result.
    public static final Object VOID_RESULT = new Object();

    // Used in the verification phase to store a suspended continuation.
    public static Object lastSuspendedCancellableContinuationDuringVerification = null;

    /**
     * Mark value of {@link #requestedBeforeEventId} field to skip calls to {@link #beforeEvent}.
     */
    @SuppressWarnings("unused")
    private static final int DO_NOT_TRIGGER_BEFORE_EVENT = -1;

    /**
     * Mark value of {@link #requestedBeforeEventId} field to always call {@link #beforeEvent}.
     */
    private static final int STOP_AT_NEXT_EVENT_ID = -2;

    /**
     * This field is updated from the debugger to request a specific ID.
     * <p>
     * The default value is calling always for compatibility with old plugin versions.
     */
    @SuppressWarnings({"FieldMayBeFinal", "FieldCanBeLocal"})
    private static int requestedBeforeEventId = STOP_AT_NEXT_EVENT_ID;

    /**
     * This field is used by the debugger to have a fast source of current ID.
     */
    @SuppressWarnings({"FieldCanBeLocal", "unused"})
    private static int currentEventId = -1;

    public static EventTracker getEventTracker() {
        ThreadDescriptor descriptor = ThreadDescriptor.getCurrentThreadDescriptor();
        if (descriptor == null) {
            throw new RuntimeException("No event tracker set by Lincheck");
        }
        return descriptor.getEventTracker();
    }

    public static void storeCancellableContinuation(Object cont) {
        Thread t = Thread.currentThread();
        if (t instanceof TestThread) {
            ((TestThread) t).suspendedContinuation = cont;
        } else {
            // We are in the verification phase.
            lastSuspendedCancellableContinuationDuringVerification = cont;
        }
    }

    /**
     * Enables analysis for the current thread.
    */
    public static void enableAnalysis() {
        ThreadDescriptor descriptor = ThreadDescriptor.getCurrentThreadDescriptor();
        if (descriptor == null) return;
        descriptor.enableAnalysis();
    }

    /**
     * Disables analysis for the current thread.
    */
    public static void disableAnalysis() {
        ThreadDescriptor descriptor = ThreadDescriptor.getCurrentThreadDescriptor();
        if (descriptor == null) return;
        descriptor.disableAnalysis();
    }

    /**
     * Enters an ignored section for the current thread.
     * A code inside the ignored section is not analyzed by the Lincheck.
     *
     * <p>
     * Does not affect the current thread if it is untracked
     * (e.g. not registered in the Lincheck strategy).
     */
    public static void enterIgnoredSection() {
        ThreadDescriptor descriptor = ThreadDescriptor.getCurrentThreadDescriptor();
        if (descriptor == null) return;
        descriptor.enterIgnoredSection();
    }

    /**
     * Leaves an ignored section for the current thread.
     *
     * <p>
     * Does not affect the current thread if it is untracked
     * (e.g. not registered in the Lincheck strategy).
     */
    public static void leaveIgnoredSection() {
        ThreadDescriptor descriptor = ThreadDescriptor.getCurrentThreadDescriptor();
        if (descriptor == null) return;
        descriptor.leaveIgnoredSection();
    }

    /**
     * Determines if the current thread is inside an ignored section.
     *
     * @return true if the current thread is inside an ignored section, false otherwise.
     */
    public static boolean inAnalyzedCode() {
        ThreadDescriptor descriptor = ThreadDescriptor.getCurrentThreadDescriptor();
        if (descriptor == null) return false;
        return descriptor.inAnalyzedCode();
    }

    /**
     * Current thread reports that it is going to start a new child thread {@code forkedThread}.
     *
     * @return whether the trace point was created
     */
    public static boolean beforeThreadFork(Thread forkedThread) {
        // TestThread is handled separately
        if (forkedThread instanceof TestThread) return false;
        // If thread is started return immediately, as in this case, JVM will throw an `IllegalThreadStateException`
        if (forkedThread.getState() != Thread.State.NEW) return false;
        ThreadDescriptor descriptor = ThreadDescriptor.getCurrentThreadDescriptor();
        if (descriptor == null) {
            return false;
        }
        EventTracker tracker = descriptor.getEventTracker();
        ThreadDescriptor forkedThreadDescriptor = new ThreadDescriptor(forkedThread);
        forkedThreadDescriptor.setEventTracker(tracker);
        /*
         * Method `setThreadDescriptor` calls methods of `ConcurrentHashMap` (instrumented class),
         * and at this point the calling thread can have the event tracker set,
         * so we need to wrap the call into an ignored section.
         *
         * Note that other thread events tracking methods don't need to wrap anything
         * into an ignored section, because when they are called, either
         *   (1) thread descriptor (and thus event tracker) of the thread is not installed yet, or
         *   (2) they do not call any instrumented methods themselves.
         */
        descriptor.enterIgnoredSection();
        ThreadDescriptor.setThreadDescriptor(forkedThread, forkedThreadDescriptor);
        descriptor.leaveIgnoredSection();
        /*
         * End of the ignored section, the rest should be
         * wrapped into an ignored section by the event tracker itself, if necessary.
         */
        tracker.beforeThreadFork(forkedThread, forkedThreadDescriptor);
        return true;
    }

    /**
     * Current thread entered its {@code run} method.
     */
    public static void beforeThreadStart() {
        Thread thread = Thread.currentThread();
        // TestThread is handled separately
        if (thread instanceof TestThread) return;
        ThreadDescriptor descriptor = ThreadDescriptor.getThreadDescriptor(thread);
        if (descriptor == null) {
            return;
        }
        ThreadDescriptor.setCurrentThreadDescriptor(descriptor);
        EventTracker tracker = descriptor.getEventTracker();
        tracker.beforeThreadStart();
    }

    /**
     * Current thread returned from its {@code run} method.
     */
    public static void afterThreadFinish() {
        Thread thread = Thread.currentThread();
        // TestThread is handled separately
        if (thread instanceof TestThread) return;
        ThreadDescriptor descriptor = ThreadDescriptor.getCurrentThreadDescriptor();
        if (descriptor == null) return;
        EventTracker tracker = descriptor.getEventTracker();
        tracker.afterThreadFinish();
    }

    /**
     * Called from thread's {@code run} method failed with an exception.
     *
     * @param exception the exception that was thrown in the thread.
     */
    public static void onThreadRunException(Throwable exception) {
        Thread thread = Thread.currentThread();
        // TestThread is handled separately
        if (thread instanceof TestThread) return;
        ThreadDescriptor descriptor = ThreadDescriptor.getCurrentThreadDescriptor();
        if (descriptor == null) return;
        EventTracker tracker = descriptor.getEventTracker();
        tracker.onThreadRunException(exception);
    }

    /**
     * Called from instrumented code instead of {@code thread.join()}.
     */
    public static void threadJoin(Thread thread, boolean withTimeout) {
        ThreadDescriptor descriptor = ThreadDescriptor.getCurrentThreadDescriptor();
        if (descriptor == null) return;
        EventTracker tracker = descriptor.getEventTracker();
        tracker.threadJoin(thread, withTimeout);
    }

    /**
     * See [org.jetbrains.kotlinx.lincheck.strategy.managed.ManagedStrategy.lock] for the explanation
     * why we have beforeLock method.
     *
     * Creates a trace point which is used in the subsequent [beforeEvent] method call.
     */
    public static void beforeLock(int codeLocation) {
        getEventTracker().beforeLock(codeLocation);
    }

    /**
     * Called from instrumented code instead of the MONITORENTER instruction,
     * but after [beforeEvent] method call, if the plugin is enabled.
     */
    public static void lock(Object monitor) {
        getEventTracker().lock(monitor);
    }

    /**
     * Called from instrumented code instead of the MONITOREXIT instruction.
     */
    public static void unlock(Object monitor, int codeLocation) {
        getEventTracker().unlock(monitor, codeLocation);
    }

    /**
     * See [org.jetbrains.kotlinx.lincheck.strategy.managed.ManagedStrategy.park] for the explanation
     * why we have beforePark method.
     *
     * Creates a trace point which is used in the subsequent [beforeEvent] method call.
     */
    public static void beforePark(int codeLocation) {
        getEventTracker().beforePark(codeLocation);
    }

    /**
     * Called from the instrumented code instead of `Unsafe.park`.
     */
    public static void park(int codeLocation) {
        getEventTracker().park(codeLocation);
    }

    /**
     * Called from the instrumented code instead of `Unsafe.unpark`.
     */
    public static void unpark(Thread thread, int codeLocation) {
        getEventTracker().unpark(thread, codeLocation);
    }

    /**
     * See [org.jetbrains.kotlinx.lincheck.strategy.managed.ManagedStrategy.wait] for the explanation
     * why we have beforeWait method.
     *
     * Creates a trace point which is used in the subsequent [beforeEvent] method call.
     */
    public static void beforeWait(int codeLocation) {
        getEventTracker().beforeWait(codeLocation);
    }

    /**
     * Called from the instrumented code instead of [Object.wait],
     * but after [beforeEvent] method call, if the plugin is enabled.
     */
    public static void wait(Object monitor) {
        getEventTracker().wait(monitor, false);
    }


    /**
     * Called from the instrumented code instead of [Object.wait] with timeout,
     * but after [beforeEvent] method call, if the plugin is enabled.
     */
    public static void waitWithTimeout(Object monitor) {
        getEventTracker().wait(monitor, true);
    }


    /**
     * Called from the instrumented code instead of [Object.notify].
     */
    public static void notify(Object monitor, int codeLocation) {
        getEventTracker().notify(monitor, codeLocation, false);
    }

    /**
     * Called from the instrumented code instead of [Object.notify].
     */
    public static void notifyAll(Object monitor, int codeLocation) {
        getEventTracker().notify(monitor, codeLocation, true);
    }

    /**
     * Called from the instrumented code replacing random `int` generation with a deterministic random value.
     */
    public static int nextInt() {
        return getEventTracker().randomNextInt();
    }

    /**
     * Called from the instrumented code to get a random instance that is deterministic and controlled by Lincheck.
     */
    public static InjectedRandom deterministicRandom() {
        return getEventTracker().getThreadLocalRandom();
    }

    /**
     * Called from the instrumented code before each field read.
     *
     * @return whether the trace point was created
     */
    public static boolean beforeReadField(Object obj, int codeLocation, int fieldId) {
        return getEventTracker().beforeReadField(obj, codeLocation, fieldId);
    }

    /**
     * Called from the instrumented code before any array cell read.
     *
     * @return whether the trace point was created
     */
    public static boolean beforeReadArray(Object array, int index, int codeLocation) {
        if (array == null) return false; // Ignore, NullPointerException will be thrown
        return getEventTracker().beforeReadArrayElement(array, index, codeLocation);
    }

    public static void afterLocalRead(int codeLocation, int variableId, Object value) {
        getEventTracker().afterLocalRead(codeLocation, variableId, value);
    }

    public static void afterLocalWrite(int codeLocation, int variableId, Object value) {
        getEventTracker().afterLocalWrite(codeLocation, variableId, value);
    }

    /**
     * Called from the instrumented code after each field read (final field reads can be ignored here).
     */
    public static void afterRead(Object value) {
        getEventTracker().afterRead(value);
    }

    /**
     * Called from the instrumented code before each field write.
     *
     * @return whether the trace point was created
     */
    public static boolean beforeWriteField(Object obj, Object value, int codeLocation, int fieldId) {
        return getEventTracker().beforeWriteField(obj, value, codeLocation, fieldId);
    }

    /**
     * Called from the instrumented code before any array cell write.
     *
     * @return whether the trace point was created
     */
    public static boolean beforeWriteArray(Object array, int index, Object value, int codeLocation) {
        if (array == null) return false; // Ignore, NullPointerException will be thrown
        return getEventTracker().beforeWriteArrayElement(array, index, value, codeLocation);
    }

    /**
     * Called from the instrumented code before any write operation.
     */
    public static void afterWrite() {
        getEventTracker().afterWrite();
    }

    /**
     * Called from the instrumented code before any method call.
     *
     * @param receiver is `null` for public static methods.
     * @return Deterministic call descriptor or null.
     */
<<<<<<< HEAD
    public static Object onMethodCall(String className, String methodName, int codeLocation, String methodDesc, int methodId, Object receiver, Object[] params) {
        return getEventTracker().onMethodCall(className, methodName, codeLocation, methodId, methodDesc, receiver, params);
=======
    public static Object onMethodCall(int codeLocation, int methodId, Object receiver, Object[] params) {
        return getEventTracker().onMethodCall(codeLocation, methodId, receiver, params);
>>>>>>> 73c39c8f
    }

    /**
     * Called from the instrumented code after any method successful call, i.e., without any exception.
     *
     * @param descriptor Deterministic call descriptor or null.
     * @param descriptorId Deterministic call descriptor id when applicable, or any other value otherwise.
     * @param result The call result.
     * @return The potentially modified {@code result}.
     */
    public static Object onMethodCallReturn(long descriptorId, Object descriptor, int methodId, Object receiver, Object[] params, Object result) {
        return getEventTracker().onMethodCallReturn(descriptorId, descriptor, methodId, receiver, params, result);
    }

    /**
     * Called from the instrumented code after any method that returns void successful call, i.e., without any exception.
     *
     * @param descriptor Deterministic call descriptor or null.
     * @param descriptorId Deterministic call descriptor id when applicable, or any other value otherwise.
     */
    public static void onMethodCallReturnVoid(long descriptorId, Object descriptor, int methodId, Object receiver, Object[] params) {
        getEventTracker().onMethodCallReturn(descriptorId, descriptor, methodId, receiver, params, VOID_RESULT);
    }

    /**
     * Called from the instrumented code after any method call threw an exception
     *
     * @param descriptor Deterministic call descriptor or null.
     * @param descriptorId Deterministic call descriptor id when applicable, or any other value otherwise.
     * @param t Thrown exception.
     * @return The potentially modified {@code t}.
     */
    public static Throwable onMethodCallException(long descriptorId, Object descriptor, int methodId, Object receiver, Object[] params, Throwable t) {
        return getEventTracker().onMethodCallException(descriptorId, descriptor, methodId, receiver, params, t);
    }

    /**
     * Invokes a method deterministically based on the provided descriptor and parameters, or returns null
     * if the original method should be called.
     *
     * @param descriptorId the unique identifier for the deterministic method descriptor or any value if not applicable.
     * @param descriptor the deterministic method descriptor object providing details about the method to invoke or null.
     * @param receiver the object on which the method is to be invoked.
     * @param params The array of parameters to pass to the method during invocation.
     * @return The result of the method invocation wrapped in a {@link BootstrapResult},
     * or {@code null} if the original method should be called.
     */
    public static BootstrapResult<?> invokeDeterministicallyOrNull(long descriptorId, Object descriptor, Object receiver, Object[] params) {
        return getEventTracker().invokeDeterministicallyOrNull(descriptorId, descriptor, receiver, params);
    }

    /**
     * Retrieves a value from the provided BootstrapResult object or throws an exception if the result contains it.
     *
     * @param result the BootstrapResult object from which the value is to be retrieved
     * @return the value contained in the BootstrapResult object
     * @throws Throwable if the result contains it
     */
    public static Object getFromOrThrow(BootstrapResult<?> result) throws Throwable {
        return result.getOrThrow();
    }

    /**
     * Called from the instrumented code before NEW instruction
     */
    public static void beforeNewObjectCreation(String className) {
        getEventTracker().beforeNewObjectCreation(className);
    }

    /**
     * Called from the instrumented code after any object is created
     */
    public static void afterNewObjectCreation(Object obj) {
        getEventTracker().afterNewObjectCreation(obj);
    }

    /**
     * Called from instrumented code before constructors' invocations,
     * where passed objects are subtypes of the constructor class type.
     * Required to update the static memory snapshot.
     */
    public static void updateSnapshotBeforeConstructorCall(Object[] objs) {
        getEventTracker().updateSnapshotBeforeConstructorCall(objs);
    }

    /**
     * Retrieves the next object id, used for identity hash code substitution, and then advances it by one.
     */
    public static long getNextTraceDebuggerEventTrackerId(TraceDebuggerTracker tracker) {
        return getEventTracker().getNextTraceDebuggerEventTrackerId(tracker);
    }

    /**
     * Advances the current object id with the delta, associated with the old id {@code oldId},
     * previously received with {@code getNextObjectId}.
     * <p>
     * If for the given {@code oldId} there is no saved {@code newId},
     * the function saves the current object id and associates it with the {@code oldId}.
     * On subsequent re-runs, when for the given {@code oldId} there exists a saved {@code newId},
     * the function sets the counter to the {@code newId}.
     * <p>
     * This function is typically used to account for some cached computations:
     * on the first run the actual computation is performed and its result is cached,
     * and on subsequent runs the cached value is re-used.
     * One example of such a situation is the {@code invokedynamic} instruction.
     * <p>
     * In such cases, on the first run, the performed computation may allocate more objects,
     * assigning more object ids to them.
     * On subsequent runs, however, these objects will not be allocated, and thus the object ids numbering may vary.
     * To account for this, before the first invocation of the cached computation,
     * the last allocated object id {@code oldId} can be saved, and after the computation,
     * the new last object id can be associated with it via a call {@code advanceCurrentObjectId(oldId)}.
     * On subsequent re-runs, the cached computation will be skipped, but the
     * current object id will still be advanced by the required delta via a call to {@code advanceCurrentObjectId(oldId)}.
     */
    public static void advanceCurrentTraceDebuggerEventTrackerId(TraceDebuggerTracker tracker, long oldId) {
        getEventTracker().advanceCurrentTraceDebuggerEventTrackerId(tracker, oldId);
    }


    /**
     * Replacement for ASM {@code Handle} type, not presented in the bootstrap module.
     */
    public static class HandlePojo {
        public final int tag;
        public final String owner;
        public final String name;
        public final String desc;
        public final boolean isInterface;
        public HandlePojo(int tag, String owner, String name, String desc, boolean isInterface) {
            this.tag = tag;
            this.owner = owner;
            this.name = name;
            this.desc = desc;
            this.isInterface = isInterface;
        }
    }

    /**
     * Retrieves a cached CallSite associated with the provided invoke dynamic parameters.
     *
     * @param name the name of the method to be invoked dynamically.
     * @param descriptor the method descriptor specifying the method signature.
     * @param bootstrapMethodHandle the bootstrap method handle used to resolve the call site.
     * @param bootstrapMethodArguments the additional arguments provided to the bootstrap method handle.
     * @return the cached CallSite corresponding to the provided dynamic invocation parameters.
     */
    public static CallSite getCachedInvokeDynamicCallSite(
            String name,
            String descriptor,
            HandlePojo bootstrapMethodHandle,
            Object[] bootstrapMethodArguments
    ) {
        return getEventTracker().getCachedInvokeDynamicCallSite(
                name, descriptor, bootstrapMethodHandle, bootstrapMethodArguments
        );
    }

    /**
     * Caches an invokedynamic call site for later reuse.
     *
     * @param name the name of the invokedynamic instruction.
     * @param descriptor the method descriptor associated with the invokedynamic instruction.
     * @param bootstrapMethodHandle the bootstrap method handle used to link the invokedynamic instruction.
     * @param bootstrapMethodArguments the arguments passed to the bootstrap method.
     * @param callSite the resolved call site to be cached.
     */
    public static void putCachedInvokeDynamicCallSite(
            String name,
            String descriptor,
            HandlePojo bootstrapMethodHandle,
            Object[] bootstrapMethodArguments,
            CallSite callSite
    ) {
        getEventTracker().cacheInvokeDynamicCallSite(
                name, descriptor, bootstrapMethodHandle, bootstrapMethodArguments, callSite
        );
    }

    /**
     * Called from the instrumented code to replace [java.lang.Object.hashCode] method call with some
     * deterministic value.
     */
    public static int hashCodeDeterministic(Object obj) {
        int hashCode = obj.hashCode();
        // This is a dirty hack to determine whether there is a
        // custom hashCode() implementation or it is always delegated
        // to System.identityHashCode(..).
        // While this code is not robust in theory, it works
        // fine in practice.
        if (hashCode == System.identityHashCode(obj)) {
            return identityHashCodeDeterministic(obj);
        } else {
            return hashCode;
        }
    }

    /**
     * Called from the instrumented code to replace [java.lang.System.identityHashCode] method call with some
     * deterministic value.
     */
    public static int identityHashCodeDeterministic(Object obj) {
        if (obj == null) return 0;
        // TODO: easier to support when `javaagent` is merged
        return 0;
    }

    /**
     * Called from the instrumented code before any kotlin inlined method call.
     */
    public static void onInlineMethodCall(int methodId, int codeLocation, Object owner) {
        getEventTracker().onInlineMethodCall(methodId, codeLocation, owner);
    }

    /**
     * Called from the instrumented code after any kotlin inline method successful call, i.e., without any exception.
     */
    public static void onInlineMethodCallReturn(int methodId) {
        getEventTracker().onInlineMethodCallReturn(methodId);
    }

    // == Methods required for the IDEA Plugin integration ==

    public static boolean shouldInvokeBeforeEvent() {
        return getEventTracker().shouldInvokeBeforeEvent();
    }

    /**
     * This method is introduced for performance purposes.
     * Instead of calling {@link #beforeEvent} on every event, we call it only at the requested point.
     * It greatly improves the performance as the debugger installs a breakpoint into {@link #beforeEvent} method,
     * so each call leads to unnecessary lincheck-debugger communication.
     * @param eventId current id value
     * @return whether the current point should lead to {@link #beforeEvent} call
     */
    public static boolean isBeforeEventRequested(int eventId) {
        int requestedId = requestedBeforeEventId;
        return requestedId == STOP_AT_NEXT_EVENT_ID || requestedId == eventId;
    }

    public static void beforeEvent(int eventId, String type) {
        // IDEA plugin installs breakpoint to this method
        getEventTracker().beforeEvent(eventId, type);
    }

    /**
     * Gets current ID and sets it into {@link #currentEventId}.
     * @param type type of the next event. Used only for debug purposes.
     */
    public static int getNextEventId(String type) {
        int eventId = getEventTracker().getEventId();
        currentEventId = eventId;
        return eventId;
    }

    public static void setLastMethodCallEventId() {
        getEventTracker().setLastMethodCallEventId();
    }

    /**
     * Attempts to retrieve the Class object associated with the given class name.
     * If the class is not found, it returns null instead of throwing an exception.
     *
     * @param name the fully qualified name of the desired class
     * @return the Class object for the class with the specified name, 
     *         or null if the class cannot be located
     */
    public static Class<?> getClassForNameOrNull(String name) {
        try {
            return Class.forName(name);
        } catch (ClassNotFoundException e) {
            return null;
        }
    }


    private static Constructor<MethodHandles.Lookup> lookUpPrivateConstructor = null;

    /**
     * Provides a trusted MethodHandles.Lookup for the given class,
     * bypassing JDK 8-specific restrictions written in the {@link MethodHandles} implementation.
     * <p> 
     * In JDK 8 there are additional <a href="https://github.com/frohoff/jdk8u-jdk/blob/da0da73ab82ed714dc5be94acd2f0d00fbdfe2e9/src/share/classes/java/lang/invoke/MethodHandles.java#L681">restrictions</a>,
     * breaking {@code MethodHandles.lookup()} from being called from the Java standard library.
     * Calling it is necessary for {@code invokedynamic} handling in the trace debugger.
     * <p> 
     * The function instead calls a private constructor with the TRUSTED mode via reflection.
     *
     * @param callerClass the class for which the trusted {@link MethodHandles.Lookup} is to be created
     * @return a trusted {@link MethodHandles.Lookup} instance for the specified class
     * @throws Exception if an error occurs while creating the trusted lookup instance
     */
    public static MethodHandles.Lookup trustedLookup(Class<?> callerClass) throws Exception {
        if (lookUpPrivateConstructor == null) {
            Constructor<MethodHandles.Lookup> declaredConstructor = MethodHandles.Lookup.class.getDeclaredConstructor(Class.class, int.class);
            declaredConstructor.setAccessible(true);
            lookUpPrivateConstructor = declaredConstructor;
        }
        return lookUpPrivateConstructor.newInstance(callerClass, -1);
    }
}<|MERGE_RESOLUTION|>--- conflicted
+++ resolved
@@ -387,13 +387,8 @@
      * @param receiver is `null` for public static methods.
      * @return Deterministic call descriptor or null.
      */
-<<<<<<< HEAD
-    public static Object onMethodCall(String className, String methodName, int codeLocation, String methodDesc, int methodId, Object receiver, Object[] params) {
-        return getEventTracker().onMethodCall(className, methodName, codeLocation, methodId, methodDesc, receiver, params);
-=======
     public static Object onMethodCall(int codeLocation, int methodId, Object receiver, Object[] params) {
         return getEventTracker().onMethodCall(codeLocation, methodId, receiver, params);
->>>>>>> 73c39c8f
     }
 
     /**
