/*
 * Lincheck
 *
 * Copyright (C) 2019 - 2024 JetBrains s.r.o.
 *
 * This Source Code Form is subject to the terms of the
 * Mozilla Public License, v. 2.0. If a copy of the MPL was not distributed
 * with this file, You can obtain one at http://mozilla.org/MPL/2.0/.
 */

package sun.nio.ch.lincheck

import java.util.*

/**
 * Methods of this interface are called from the instrumented tested code during model-checking.
 * See [Injections] for the documentation.
 */
interface EventTracker {
    fun beforeLock(codeLocation: Int)
    fun lock(monitor: Any)
    fun unlock(monitor: Any, codeLocation: Int)

    fun park(codeLocation: Int)
    fun unpark(thread: Thread, codeLocation: Int)

    fun beforeWait(codeLocation: Int)
    fun wait(monitor: Any, withTimeout: Boolean)
    fun notify(monitor: Any, codeLocation: Int, notifyAll: Boolean)

    fun beforeNewObjectCreation(className: String)
    fun afterNewObjectCreation(obj: Any)

    fun beforeReadField(obj: Any?, className: String, fieldName: String, codeLocation: Int,
                        isStatic: Boolean, isFinal: Boolean): Boolean
    fun beforeReadArrayElement(array: Any, index: Int, codeLocation: Int): Boolean
    fun afterRead(value: Any?)

    fun beforeWriteField(obj: Any?, className: String, fieldName: String, value: Any?, codeLocation: Int,
                         isStatic: Boolean, isFinal: Boolean): Boolean
    fun beforeWriteArrayElement(array: Any, index: Int, value: Any?, codeLocation: Int): Boolean
    fun afterWrite()

    fun afterReflectiveSetter(receiver: Any?, value: Any?)

<<<<<<< HEAD
    fun beforeMethodCall(owner: Any?, className: String, methodName: String, codeLocation: Int, methodId: Int, params: Array<Any?>)
    fun beforeAtomicMethodCall(owner: Any?, className: String, methodName: String, codeLocation: Int, params: Array<Any?>)
=======
    fun beforeMethodCall(owner: Any?, className: String, methodName: String, codeLocation: Int, params: Array<Any?>)
>>>>>>> 11eeface
    fun onMethodCallReturn(result: Any?)
    fun onMethodCallException(t: Throwable)

    fun getThreadLocalRandom(): Random
    fun randomNextInt(): Int

    // Methods required for the plugin integration

    fun shouldInvokeBeforeEvent(): Boolean
    fun beforeEvent(eventId: Int, type: String)
    fun getEventId(): Int
    fun setLastMethodCallEventId()
}<|MERGE_RESOLUTION|>--- conflicted
+++ resolved
@@ -17,6 +17,7 @@
  * See [Injections] for the documentation.
  */
 interface EventTracker {
+
     fun beforeLock(codeLocation: Int)
     fun lock(monitor: Any)
     fun unlock(monitor: Any, codeLocation: Int)
@@ -43,12 +44,7 @@
 
     fun afterReflectiveSetter(receiver: Any?, value: Any?)
 
-<<<<<<< HEAD
     fun beforeMethodCall(owner: Any?, className: String, methodName: String, codeLocation: Int, methodId: Int, params: Array<Any?>)
-    fun beforeAtomicMethodCall(owner: Any?, className: String, methodName: String, codeLocation: Int, params: Array<Any?>)
-=======
-    fun beforeMethodCall(owner: Any?, className: String, methodName: String, codeLocation: Int, params: Array<Any?>)
->>>>>>> 11eeface
     fun onMethodCallReturn(result: Any?)
     fun onMethodCallException(t: Throwable)
 
