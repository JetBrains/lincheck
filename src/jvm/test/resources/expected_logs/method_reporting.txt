--- conflicted
+++ resolved
@@ -17,43 +17,6 @@
 |                      |   thread is finished                                                                                                |
 
 Detailed parallel part trace:
-<<<<<<< HEAD
-|                                                                                                                      | operation()                                                                                                          |
-|                                                                                                                      |   badMethod(): threw NotImplementedError at CaughtExceptionMethodReportingTest.operation(MethodReportingTest.kt:108) |
-|                                                                                                                      |     useless.READ: 0 at CaughtExceptionMethodReportingTest.badMethod(MethodReportingTest.kt:116)                      |
-|                                                                                                                      |     useless.WRITE(1) at CaughtExceptionMethodReportingTest.badMethod(MethodReportingTest.kt:116)                     |
-|                                                                                                                      |   counter.READ: 0 at CaughtExceptionMethodReportingTest.operation(MethodReportingTest.kt:110)                        |
-|                                                                                                                      |   counter.WRITE(1) at CaughtExceptionMethodReportingTest.operation(MethodReportingTest.kt:110)                       |
-|                                                                                                                      |   counter.READ: 1 at CaughtExceptionMethodReportingTest.operation(MethodReportingTest.kt:111)                        |
-|                                                                                                                      |   switch                                                                                                             |
-| operation()                                                                                                          |                                                                                                                      |
-|   badMethod(): threw NotImplementedError at CaughtExceptionMethodReportingTest.operation(MethodReportingTest.kt:108) |                                                                                                                      |
-|     useless.READ: 1 at CaughtExceptionMethodReportingTest.badMethod(MethodReportingTest.kt:116)                      |                                                                                                                      |
-|     useless.WRITE(2) at CaughtExceptionMethodReportingTest.badMethod(MethodReportingTest.kt:116)                     |                                                                                                                      |
-|   counter.READ: 1 at CaughtExceptionMethodReportingTest.operation(MethodReportingTest.kt:110)                        |                                                                                                                      |
-|   counter.WRITE(2) at CaughtExceptionMethodReportingTest.operation(MethodReportingTest.kt:110)                       |                                                                                                                      |
-|   counter.READ: 2 at CaughtExceptionMethodReportingTest.operation(MethodReportingTest.kt:111)                        |                                                                                                                      |
-|   counter.WRITE(3) at CaughtExceptionMethodReportingTest.operation(MethodReportingTest.kt:111)                       |                                                                                                                      |
-|   result: 2                                                                                                          |                                                                                                                      |
-|   thread is finished                                                                                                 |                                                                                                                      |
-|                                                                                                                      |   counter.WRITE(2) at CaughtExceptionMethodReportingTest.operation(MethodReportingTest.kt:111)                       |
-|                                                                                                                      |   result: 1                                                                                                          |
-|                                                                                                                      |   thread is finished                                                                                                 |
-
-= You can add this scenario as a custom test. Insert this code in your testing options configuration =
-.addCustomScenario(
-		new ScenarioBuilder(this.getClass())
-				.parallel(
-					thread(
-						actor("operation")
-					),
-					thread(
-						actor("operation")
-					)
-				)
-		.build()
-)
-=======
 |                                                                                                                     | operation()                                                                                                         |
 |                                                                                                                     |   badMethod(): threw NotImplementedError at CaughtExceptionMethodReportingTest.operation(MethodReportingTest.kt:96) |
 |                                                                                                                     |     useless.READ: 0 at CaughtExceptionMethodReportingTest.badMethod(MethodReportingTest.kt:104)                     |
@@ -75,4 +38,17 @@
 |                                                                                                                     |   counter.WRITE(2) at CaughtExceptionMethodReportingTest.operation(MethodReportingTest.kt:99)                       |
 |                                                                                                                     |   result: 1                                                                                                         |
 |                                                                                                                     |   thread is finished                                                                                                |
->>>>>>> 7cb4d286
+
+= You can add this scenario as a custom test. Insert this code in your testing options configuration =
+.addCustomScenario(
+		new ScenarioBuilder(this.getClass())
+				.parallel(
+					thread(
+						actor("operation")
+					),
+					thread(
+						actor("operation")
+					)
+				)
+		.build()
+)