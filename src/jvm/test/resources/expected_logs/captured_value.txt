--- conflicted
+++ resolved
@@ -5,20 +5,6 @@
 = The following interleaving leads to the error =
 Parallel part trace:
 |                      | operation()                                                                                                              |
-<<<<<<< HEAD
-|                      |   outerClass1.READ: OuterDataClass@1 at CapturedValueRepresentationTest.operation(CapturedValueRepresentationTest.kt:44) |
-|                      |   outerClass2.READ: OuterDataClass@2 at CapturedValueRepresentationTest.operation(CapturedValueRepresentationTest.kt:45) |
-|                      |   innerClass.READ: InnerClass@1 at CapturedValueRepresentationTest.operation(CapturedValueRepresentationTest.kt:46)      |
-|                      |   innerClass.READ: InnerClass@1 at CapturedValueRepresentationTest.operation(CapturedValueRepresentationTest.kt:47)      |
-|                      |   otherInnerClass.READ: InnerClass@2 at CapturedValueRepresentationTest.operation(CapturedValueRepresentationTest.kt:48) |
-|                      |   primitiveArray.READ: int[]@1 at CapturedValueRepresentationTest.operation(CapturedValueRepresentationTest.kt:49)       |
-|                      |   objectArray.READ: String[]@1 at CapturedValueRepresentationTest.operation(CapturedValueRepresentationTest.kt:50)       |
-|                      |   counter.READ: 0 at CapturedValueRepresentationTest.operation(CapturedValueRepresentationTest.kt:51)                    |
-|                      |   switch                                                                                                                 |
-| operation(): 0       |                                                                                                                          |
-|   thread is finished |                                                                                                                          |
-|                      |   counter.WRITE(1) at CapturedValueRepresentationTest.operation(CapturedValueRepresentationTest.kt:51)                   |
-=======
 |                      |   outerClass1.READ: OuterDataClass@1 at CapturedValueRepresentationTest.operation(CapturedValueRepresentationTest.kt:34) |
 |                      |   outerClass2.READ: OuterDataClass@2 at CapturedValueRepresentationTest.operation(CapturedValueRepresentationTest.kt:35) |
 |                      |   innerClass.READ: InnerClass@1 at CapturedValueRepresentationTest.operation(CapturedValueRepresentationTest.kt:36)      |
@@ -31,36 +17,11 @@
 | operation(): 0       |                                                                                                                          |
 |   thread is finished |                                                                                                                          |
 |                      |   counter.WRITE(1) at CapturedValueRepresentationTest.operation(CapturedValueRepresentationTest.kt:41)                   |
->>>>>>> 18e78a3d
 |                      |   result: 0                                                                                                              |
 |                      |   thread is finished                                                                                                     |
 
 Detailed parallel part trace:
 |                                                                                                                          | operation()                                                                                                              |
-<<<<<<< HEAD
-|                                                                                                                          |   outerClass1.READ: OuterDataClass@1 at CapturedValueRepresentationTest.operation(CapturedValueRepresentationTest.kt:44) |
-|                                                                                                                          |   outerClass2.READ: OuterDataClass@2 at CapturedValueRepresentationTest.operation(CapturedValueRepresentationTest.kt:45) |
-|                                                                                                                          |   innerClass.READ: InnerClass@1 at CapturedValueRepresentationTest.operation(CapturedValueRepresentationTest.kt:46)      |
-|                                                                                                                          |   innerClass.READ: InnerClass@1 at CapturedValueRepresentationTest.operation(CapturedValueRepresentationTest.kt:47)      |
-|                                                                                                                          |   otherInnerClass.READ: InnerClass@2 at CapturedValueRepresentationTest.operation(CapturedValueRepresentationTest.kt:48) |
-|                                                                                                                          |   primitiveArray.READ: int[]@1 at CapturedValueRepresentationTest.operation(CapturedValueRepresentationTest.kt:49)       |
-|                                                                                                                          |   objectArray.READ: String[]@1 at CapturedValueRepresentationTest.operation(CapturedValueRepresentationTest.kt:50)       |
-|                                                                                                                          |   counter.READ: 0 at CapturedValueRepresentationTest.operation(CapturedValueRepresentationTest.kt:51)                    |
-|                                                                                                                          |   switch                                                                                                                 |
-| operation()                                                                                                              |                                                                                                                          |
-|   outerClass1.READ: OuterDataClass@1 at CapturedValueRepresentationTest.operation(CapturedValueRepresentationTest.kt:44) |                                                                                                                          |
-|   outerClass2.READ: OuterDataClass@2 at CapturedValueRepresentationTest.operation(CapturedValueRepresentationTest.kt:45) |                                                                                                                          |
-|   innerClass.READ: InnerClass@1 at CapturedValueRepresentationTest.operation(CapturedValueRepresentationTest.kt:46)      |                                                                                                                          |
-|   innerClass.READ: InnerClass@1 at CapturedValueRepresentationTest.operation(CapturedValueRepresentationTest.kt:47)      |                                                                                                                          |
-|   otherInnerClass.READ: InnerClass@2 at CapturedValueRepresentationTest.operation(CapturedValueRepresentationTest.kt:48) |                                                                                                                          |
-|   primitiveArray.READ: int[]@1 at CapturedValueRepresentationTest.operation(CapturedValueRepresentationTest.kt:49)       |                                                                                                                          |
-|   objectArray.READ: String[]@1 at CapturedValueRepresentationTest.operation(CapturedValueRepresentationTest.kt:50)       |                                                                                                                          |
-|   counter.READ: 0 at CapturedValueRepresentationTest.operation(CapturedValueRepresentationTest.kt:51)                    |                                                                                                                          |
-|   counter.WRITE(1) at CapturedValueRepresentationTest.operation(CapturedValueRepresentationTest.kt:51)                   |                                                                                                                          |
-|   result: 0                                                                                                              |                                                                                                                          |
-|   thread is finished                                                                                                     |                                                                                                                          |
-|                                                                                                                          |   counter.WRITE(1) at CapturedValueRepresentationTest.operation(CapturedValueRepresentationTest.kt:51)                   |
-=======
 |                                                                                                                          |   outerClass1.READ: OuterDataClass@1 at CapturedValueRepresentationTest.operation(CapturedValueRepresentationTest.kt:34) |
 |                                                                                                                          |   outerClass2.READ: OuterDataClass@2 at CapturedValueRepresentationTest.operation(CapturedValueRepresentationTest.kt:35) |
 |                                                                                                                          |   innerClass.READ: InnerClass@1 at CapturedValueRepresentationTest.operation(CapturedValueRepresentationTest.kt:36)      |
@@ -83,6 +44,5 @@
 |   result: 0                                                                                                              |                                                                                                                          |
 |   thread is finished                                                                                                     |                                                                                                                          |
 |                                                                                                                          |   counter.WRITE(1) at CapturedValueRepresentationTest.operation(CapturedValueRepresentationTest.kt:41)                   |
->>>>>>> 18e78a3d
 |                                                                                                                          |   result: 0                                                                                                              |
 |                                                                                                                          |   thread is finished                                                                                                     |