/*
 * Lincheck
 *
 * Copyright (C) 2019 - 2020 JetBrains s.r.o.
 *
 * This program is free software: you can redistribute it and/or modify
 * it under the terms of the GNU Lesser General Public License as
 * published by the Free Software Foundation, either version 3 of the
 * License, or (at your option) any later version.
 *
 * This program is distributed in the hope that it will be useful,
 * but WITHOUT ANY WARRANTY; without even the implied warranty of
 * MERCHANTABILITY or FITNESS FOR A PARTICULAR PURPOSE.  See the
 * GNU General Lesser Public License for more details.
 *
 * You should have received a copy of the GNU General Lesser Public
 * License along with this program.  If not, see
 * <http://www.gnu.org/licenses/lgpl-3.0.html>
 */

package org.jetbrains.kotlinx.lincheck.test.representation

import kotlinx.atomicfu.*
import org.jetbrains.kotlinx.lincheck.annotations.*
import org.jetbrains.kotlinx.lincheck.test.util.*
import org.junit.*

/**
 * This test checks that all switches that are the first events in methods are lifted out of the methods in the trace.
 * E.g, instead of
 * ```
 * actor()
 *   method()
 *      switch
 *      READ
 *      ...
 * ```
 * should be
 * ```
 * actor()
 *   switch
 *   method()
 *      ...
 * ```
 */
class SwitchAsFirstMethodEventTest {
    private val counter = atomic(0)

    @Operation
    fun incTwiceAndGet(): Int {
        incAndGet()
        return incAndGet()
    }

    private fun incAndGet(): Int = incAndGetImpl()

    private fun incAndGetImpl() = counter.incrementAndGet()

    @Test
<<<<<<< HEAD
    fun test() {
        val options = ModelCheckingOptions()
            .actorsPerThread(1)
            .actorsBefore(0)
            .actorsAfter(0)
        val failure = options.checkImpl(this::class.java)
        check(failure != null) { "the test should fail" }
        val log = StringBuilder().appendFailure(failure).toString()
        check(SwitchAsFirstMethodEventTest::incAndGet.name in log)
        check(SwitchAsFirstMethodEventTest::incAndGetImpl.name !in log) {
            "When the switch is lifted out of methods, there is no point at reporting this method"
        }
        check("incrementAndGet" !in log) {
            "When the switch is lifted out of methods, there is no point at reporting this method"
        }
        checkTraceHasNoLincheckEvents(log)
=======
    fun test() = runModelCheckingTestAndCheckOutput("switch_as_first_method_event.txt") {
        actorsPerThread(1)
        actorsBefore(0)
        actorsAfter(0)
        requireStateEquivalenceImplCheck(false)
>>>>>>> 96d101ca
    }
}<|MERGE_RESOLUTION|>--- conflicted
+++ resolved
@@ -57,29 +57,10 @@
     private fun incAndGetImpl() = counter.incrementAndGet()
 
     @Test
-<<<<<<< HEAD
-    fun test() {
-        val options = ModelCheckingOptions()
-            .actorsPerThread(1)
-            .actorsBefore(0)
-            .actorsAfter(0)
-        val failure = options.checkImpl(this::class.java)
-        check(failure != null) { "the test should fail" }
-        val log = StringBuilder().appendFailure(failure).toString()
-        check(SwitchAsFirstMethodEventTest::incAndGet.name in log)
-        check(SwitchAsFirstMethodEventTest::incAndGetImpl.name !in log) {
-            "When the switch is lifted out of methods, there is no point at reporting this method"
-        }
-        check("incrementAndGet" !in log) {
-            "When the switch is lifted out of methods, there is no point at reporting this method"
-        }
-        checkTraceHasNoLincheckEvents(log)
-=======
     fun test() = runModelCheckingTestAndCheckOutput("switch_as_first_method_event.txt") {
         actorsPerThread(1)
         actorsBefore(0)
         actorsAfter(0)
         requireStateEquivalenceImplCheck(false)
->>>>>>> 96d101ca
     }
 }