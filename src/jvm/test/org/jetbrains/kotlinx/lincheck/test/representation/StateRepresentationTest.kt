/*-
 * #%L
 * Lincheck
 * %%
 * Copyright (C) 2019 - 2020 JetBrains s.r.o.
 * %%
 * This program is free software: you can redistribute it and/or modify
 * it under the terms of the GNU Lesser General Public License as
 * published by the Free Software Foundation, either version 3 of the
 * License, or (at your option) any later version.
 * 
 * This program is distributed in the hope that it will be useful,
 * but WITHOUT ANY WARRANTY; without even the implied warranty of
 * MERCHANTABILITY or FITNESS FOR A PARTICULAR PURPOSE.  See the
 * GNU General Lesser Public License for more details.
 * 
 * You should have received a copy of the GNU General Lesser Public
 * License along with this program.  If not, see
 * <http://www.gnu.org/licenses/lgpl-3.0.html>.
 * #L%
 */
package org.jetbrains.kotlinx.lincheck.test.representation

import org.jetbrains.kotlinx.lincheck.annotations.Operation
import org.jetbrains.kotlinx.lincheck.annotations.StateRepresentation
import org.jetbrains.kotlinx.lincheck.appendFailure
import org.jetbrains.kotlinx.lincheck.checkImpl
import org.jetbrains.kotlinx.lincheck.strategy.managed.modelchecking.ModelCheckingOptions
import org.jetbrains.kotlinx.lincheck.strategy.stress.*
import org.jetbrains.kotlinx.lincheck.strategy.IncorrectResultsFailure
import org.jetbrains.kotlinx.lincheck.test.*
import org.jetbrains.kotlinx.lincheck.test.util.runModelCheckingTestAndCheckOutput
import org.jetbrains.kotlinx.lincheck.verifier.VerifierState
import org.junit.Test
import java.lang.IllegalStateException
import java.lang.StringBuilder
import java.util.concurrent.atomic.*

/**
 * This test checks that there are states in reported interleavings for model checking strategy.
 */
open class ModelCheckingStateReportingTest {
    @Volatile
    private var counter = AtomicInteger(0)

    @Operation
    fun operation(): Int {
        counter.incrementAndGet()
        return counter.getAndIncrement()
    }

    @StateRepresentation
    fun stateRepresentation() = counter.toString()

    @Test
<<<<<<< HEAD
    fun test() {
        val options = ModelCheckingOptions()
                .actorsPerThread(1)
                .actorsBefore(0)
                .actorsAfter(0)
        val failure = options.checkImpl(this::class.java)
        check(failure != null) { "the test should fail" }
        val log = StringBuilder().appendFailure(failure).toString()
        check("STATE: 0" in log)
        check("STATE: 1" in log)
        check("STATE: 4" in log)
        check(log.split("incrementAndGet(): 1").size - 1 == 1) { "A method call is logged twice in the trace" }
        checkTraceHasNoLincheckEvents(log)
=======
    fun test() = runModelCheckingTestAndCheckOutput( "state_representation.txt") {
        actorsPerThread(1)
        actorsBefore(0)
        actorsAfter(0)
        requireStateEquivalenceImplCheck(false)
>>>>>>> 96d101ca
    }
}

/**
 * This test checks for incorrect scenarios states are reported.
 * States should be present after every part of the scenario (init, parallel, post).
 */
class StressStateReportingTest : VerifierState() {
    @Volatile
    private var counter = 0

    @Operation
    fun operation(): Int {
        ++counter
        return ++counter
    }

    override fun extractState(): Any = counter

    @StateRepresentation
    fun stateRepresentation() = counter.toString()

    @Test
    fun test() {
        val options = StressOptions()
            .actorsPerThread(1)
            .actorsBefore(0)
            .actorsAfter(0)
        val failure = options.checkImpl(this::class.java)
        check(failure != null) { "the test should fail" }
        val log = StringBuilder().appendFailure(failure).toString()
        check("STATE: 0" in log)
        check("STATE: 2" in log || "STATE: 3" in log || "STATE: 4" in log)
        checkTraceHasNoLincheckEvents(log)
    }
}

class StateRepresentationInParentClassTest : ModelCheckingStateReportingTest()

class TwoStateRepresentationFunctionsTest : VerifierState() {
    @Volatile
    private var counter = 0

    @Operation
    fun operation(): Int {
        ++counter
        return inc()
    }

    private fun inc(): Int = ++counter

    override fun extractState(): Any = counter

    @StateRepresentation
    fun stateRepresentation1() = counter.toString()

    @StateRepresentation
    fun stateRepresentation2() = counter.toString()

    @Test(expected = IllegalStateException::class)
    fun test() {
        ModelCheckingOptions()
            .actorsPerThread(1)
            .actorsBefore(0)
            .actorsAfter(0)
            .checkImpl(this::class.java)
    }
}

/**
 * Check LinCheck do not fail when state implementation is not deterministic.
 */
class NonDeterministicStateRepresentationTest() {
    @Volatile
    private var counter = AtomicInteger(0)

    @Operation
    fun operation(): Int {
        counter.incrementAndGet()
        return counter.getAndIncrement()
    }

    @StateRepresentation
    fun stateRepresentation() = "(${counter.get()}, ${Any()})"

    @Test
    fun test() {
        val options = ModelCheckingOptions()
            .actorsPerThread(1)
            .actorsBefore(0)
            .actorsAfter(0)
        val failure = options.checkImpl(this::class.java)
        check(failure != null) { "the test should fail" }
        check(failure is IncorrectResultsFailure) { "Incorrect results are expected, but ${failure::class.simpleName} failure found." }
    }
}<|MERGE_RESOLUTION|>--- conflicted
+++ resolved
@@ -53,27 +53,11 @@
     fun stateRepresentation() = counter.toString()
 
     @Test
-<<<<<<< HEAD
-    fun test() {
-        val options = ModelCheckingOptions()
-                .actorsPerThread(1)
-                .actorsBefore(0)
-                .actorsAfter(0)
-        val failure = options.checkImpl(this::class.java)
-        check(failure != null) { "the test should fail" }
-        val log = StringBuilder().appendFailure(failure).toString()
-        check("STATE: 0" in log)
-        check("STATE: 1" in log)
-        check("STATE: 4" in log)
-        check(log.split("incrementAndGet(): 1").size - 1 == 1) { "A method call is logged twice in the trace" }
-        checkTraceHasNoLincheckEvents(log)
-=======
     fun test() = runModelCheckingTestAndCheckOutput( "state_representation.txt") {
         actorsPerThread(1)
         actorsBefore(0)
         actorsAfter(0)
         requireStateEquivalenceImplCheck(false)
->>>>>>> 96d101ca
     }
 }
 
