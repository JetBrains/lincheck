/*
 * Lincheck
 *
 * Copyright (C) 2019 - 2020 JetBrains s.r.o.
 *
 * This program is free software: you can redistribute it and/or modify
 * it under the terms of the GNU Lesser General Public License as
 * published by the Free Software Foundation, either version 3 of the
 * License, or (at your option) any later version.
 *
 * This program is distributed in the hope that it will be useful,
 * but WITHOUT ANY WARRANTY; without even the implied warranty of
 * MERCHANTABILITY or FITNESS FOR A PARTICULAR PURPOSE.  See the
 * GNU General Lesser Public License for more details.
 *
 * You should have received a copy of the GNU General Lesser Public
 * License along with this program.  If not, see
 * <http://www.gnu.org/licenses/lgpl-3.0.html>
 */

package org.jetbrains.kotlinx.lincheck.test.distributed.mutex

import org.jetbrains.kotlinx.lincheck.LinChecker
import org.jetbrains.kotlinx.lincheck.LincheckAssertionError
import org.jetbrains.kotlinx.lincheck.annotations.Operation
import org.jetbrains.kotlinx.lincheck.annotations.StateRepresentation
import org.jetbrains.kotlinx.lincheck.annotations.Validate
import org.jetbrains.kotlinx.lincheck.distributed.*
import org.junit.Test
import java.lang.Integer.max

sealed class MutexMessage(val msgTime: Int)

class Req(msgTime: Int, val reqTime: Int) : MutexMessage(msgTime) {
    override fun toString(): String {
        return "REQ($msgTime, $reqTime)"
    }
}

class Ok(msgTime: Int) : MutexMessage(msgTime) {
    override fun toString(): String {
        return "OK($msgTime)"
    }
}

class Rel(msgTime: Int) : MutexMessage(msgTime) {
    override fun toString(): String {
        return "REL($msgTime)"
    }
}

class LamportMutex(private val env: Environment<MutexMessage, Unit>) : Node<MutexMessage> {
    private val inf = Int.MAX_VALUE
    private var clock = 0 // logical time
    private var inCS = false // are we in critical section?
    private val req = IntArray(env.numberOfNodes) { inf } // time of last REQ message
    private val ok = IntArray(env.numberOfNodes) // time of last OK message
    private val signal = Signal()
    private val relLock = Signal()

    override suspend fun onMessage(message: MutexMessage, sender: Int) {
        val time = message.msgTime
        clock = max(clock, time) + 1
        when (message) {
            is Req -> {
                req[sender] = message.reqTime
                env.send(Ok(++clock), sender)
            }
            is Ok -> {
                ok[sender] = time
            }
            is Rel -> {
                req[sender] = inf
            }
        }
        checkInCS()
    }

<<<<<<< HEAD
=======
    @Validate
    fun validate() {
        counter = 0
    }

    @StateRepresentation
    override fun stateRepresentation() = "clock=${clock}, inCS=${inCS}, req=${req.toList()}, ok=${ok.toList()}"

>>>>>>> d1726e64
    private fun checkInCS() {
        val myReqTime = req[env.nodeId]
        if (myReqTime == inf || inCS) {
            return
        }
        for (i in 0 until env.numberOfNodes) {
            if (i == env.nodeId) continue
            if (req[i] < myReqTime || req[i] == myReqTime && i < env.nodeId) return
            if (ok[i] <= myReqTime) return
        }
        inCS = true
        signal.signal()
    }

<<<<<<< HEAD
    @Operation(blocking = true, cancellableOnSuspension = false)
    suspend fun lock() {
        if (req[env.nodeId] != inf) {
            relLock.await()
=======
    @Operation(cancellableOnSuspension = false)
    suspend fun lock(): Int {
        check(req[env.nodeId] == inf) {
            Thread.currentThread()
>>>>>>> d1726e64
        }
        val myReqTime = ++clock
        req[env.nodeId] = myReqTime
        env.broadcast(Req(++clock, myReqTime))
        if (env.numberOfNodes == 1) {
            inCS = true
        }
        signal.await()
<<<<<<< HEAD
=======
        env.recordInternalEvent("Before acquire lock $counter")
        val res = ++counter
        env.recordInternalEvent("Acquire lock $res")
        unlock()
        return res
>>>>>>> d1726e64
    }

    @Operation(cancellableOnSuspension = false)
    suspend fun unlock() {
        if (!inCS) {
            return
        }
        inCS = false
        req[env.nodeId] = inf
<<<<<<< HEAD
        relLock.signal()
=======
        env.recordInternalEvent("Release lock")
>>>>>>> d1726e64
        env.broadcast(Rel(++clock))
    }
}

class Counter {
    var cnt = 0
    suspend fun lock(): Int {
        return ++cnt
    }
}

class LamportMutexTest {
    private fun createOptions() = DistributedOptions<MutexMessage, Unit>()
        .requireStateEquivalenceImplCheck(false)
        .sequentialSpecification(MutexSpecification::class.java)
        .threads(3)
        .actorsPerThread(4)
        .invocationsPerIteration(30)
        .iterations(1000)

    @Test
    fun testSimple() {
        LinChecker.check(
            LamportMutex::class.java,
            createOptions()
        )
    }

    @Test//(expected = LincheckAssertionError::class)
    fun testNoFifo() {
        LinChecker.check(
            LamportMutex::class.java,
<<<<<<< HEAD
            createOptions().messageOrder(MessageOrder.ASYNCHRONOUS)
=======
            DistributedOptions<MutexMessage, Unit>()
                .requireStateEquivalenceImplCheck(false)
                .sequentialSpecification(Counter::class.java)
                .threads(3)
                .actorsPerThread(3)
                .messageOrder(MessageOrder.ASYNCHRONOUS)
                .invocationsPerIteration(30)
                .iterations(1000)
>>>>>>> d1726e64
        )
    }
}
<|MERGE_RESOLUTION|>--- conflicted
+++ resolved
@@ -28,6 +28,7 @@
 import org.jetbrains.kotlinx.lincheck.distributed.*
 import org.junit.Test
 import java.lang.Integer.max
+import kotlin.coroutines.suspendCoroutine
 
 sealed class MutexMessage(val msgTime: Int)
 
@@ -56,7 +57,6 @@
     private val req = IntArray(env.numberOfNodes) { inf } // time of last REQ message
     private val ok = IntArray(env.numberOfNodes) // time of last OK message
     private val signal = Signal()
-    private val relLock = Signal()
 
     override suspend fun onMessage(message: MutexMessage, sender: Int) {
         val time = message.msgTime
@@ -76,17 +76,9 @@
         checkInCS()
     }
 
-<<<<<<< HEAD
-=======
-    @Validate
-    fun validate() {
-        counter = 0
-    }
-
     @StateRepresentation
     override fun stateRepresentation() = "clock=${clock}, inCS=${inCS}, req=${req.toList()}, ok=${ok.toList()}"
 
->>>>>>> d1726e64
     private fun checkInCS() {
         val myReqTime = req[env.nodeId]
         if (myReqTime == inf || inCS) {
@@ -101,33 +93,22 @@
         signal.signal()
     }
 
-<<<<<<< HEAD
     @Operation(blocking = true, cancellableOnSuspension = false)
     suspend fun lock() {
         if (req[env.nodeId] != inf) {
-            relLock.await()
-=======
-    @Operation(cancellableOnSuspension = false)
-    suspend fun lock(): Int {
-        check(req[env.nodeId] == inf) {
-            Thread.currentThread()
->>>>>>> d1726e64
+            suspendCoroutine<Unit> {  }
         }
         val myReqTime = ++clock
         req[env.nodeId] = myReqTime
         env.broadcast(Req(++clock, myReqTime))
         if (env.numberOfNodes == 1) {
             inCS = true
+            return
         }
-        signal.await()
-<<<<<<< HEAD
-=======
-        env.recordInternalEvent("Before acquire lock $counter")
-        val res = ++counter
-        env.recordInternalEvent("Acquire lock $res")
-        unlock()
-        return res
->>>>>>> d1726e64
+        while (!inCS) {
+            signal.await()
+        }
+        env.recordInternalEvent("Lock acquired")
     }
 
     @Operation(cancellableOnSuspension = false)
@@ -137,11 +118,7 @@
         }
         inCS = false
         req[env.nodeId] = inf
-<<<<<<< HEAD
-        relLock.signal()
-=======
-        env.recordInternalEvent("Release lock")
->>>>>>> d1726e64
+        env.recordInternalEvent("Lock released")
         env.broadcast(Rel(++clock))
     }
 }
@@ -174,18 +151,7 @@
     fun testNoFifo() {
         LinChecker.check(
             LamportMutex::class.java,
-<<<<<<< HEAD
             createOptions().messageOrder(MessageOrder.ASYNCHRONOUS)
-=======
-            DistributedOptions<MutexMessage, Unit>()
-                .requireStateEquivalenceImplCheck(false)
-                .sequentialSpecification(Counter::class.java)
-                .threads(3)
-                .actorsPerThread(3)
-                .messageOrder(MessageOrder.ASYNCHRONOUS)
-                .invocationsPerIteration(30)
-                .iterations(1000)
->>>>>>> d1726e64
         )
     }
 }
