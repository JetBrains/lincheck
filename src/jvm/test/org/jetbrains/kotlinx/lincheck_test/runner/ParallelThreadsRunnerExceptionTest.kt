--- conflicted
+++ resolved
@@ -150,36 +150,6 @@
     }
 }
 
-<<<<<<< HEAD
-=======
-class ParallelThreadExecutionExceptionsTest {
-    @Test
-    fun `should fail with unexpected exception results because of classes are not accessible from unnamed modules`() {
-        val scenario = scenario {
-            parallel {
-                thread { actor(::operation) }
-            }
-        }
-        ParallelThreadsRunner(
-            strategy = mockStrategy(scenario), testClass = this::class.java, validationFunction = null,
-            stateRepresentationFunction = null, useClocks = RANDOM, timeoutMs = DEFAULT_TIMEOUT_MS
-        ).use { runner ->
-            runner.initialize()
-            val results = (runner.run() as UnexpectedExceptionInvocationResult)
-            val exception = results.exception
-
-            assertTrue(results.exception is RuntimeException)
-            assertEquals(ADD_OPENS_MESSAGE, exception.message)
-        }
-    }
-
-    @Operation
-    fun operation(): Nothing {
-        throw IllegalAccessException("module java.base does not \"opens java.io\" to unnamed module")
-    }
-}
-
->>>>>>> 52a03530
 fun mockStrategy(scenario: ExecutionScenario) = object : Strategy(scenario) {
     override fun run(): LincheckFailure? = error("Not yet implemented")
 }