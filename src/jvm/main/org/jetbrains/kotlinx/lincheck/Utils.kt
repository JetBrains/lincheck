--- conflicted
+++ resolved
@@ -57,50 +57,6 @@
     }
 }
 
-<<<<<<< HEAD
-internal inline fun executeValidationFunctions(instance: Any, validationFunctions: List<Method>,
-                                               onError: (functionName: String, exception: Throwable) -> Unit) {
-    for (f in validationFunctions) {
-        val validationException = executeValidationFunction(instance, f)
-        if (validationException != null) {
-            onError(f.name, validationException)
-            return
-        }
-    }
-}
-
-private fun executeValidationFunction(instance: Any, validationFunction: Method): Throwable? {
-    try {
-        validationFunction.invoke(instance)
-    } catch (e: Exception) { // We don't catch any Errors - the only correct way is to re-throw them
-        // There are some exception types that can be thrown from this method:
-        return when (e) {
-            // It's our fault if we supplied null instead of method or instance
-            is NullPointerException -> LincheckInternalBugException(e)
-            // It's our fault as it can appear if this validation function has parameters, but we had to check it before
-            is IllegalArgumentException -> LincheckInternalBugException(e)
-            // Something wrong with access to some classes, just report it
-            is IllegalAccessException -> e
-            // Regular validation function exception
-            is InvocationTargetException -> {
-                val validationException = e.targetException
-                val wrapperExceptionStackTraceLength = e.stackTrace.size
-                // drop stacktrace related to Lincheck call, keeping only stacktrace starting from validation function call
-                validationException.stackTrace = validationException.stackTrace.dropLast(wrapperExceptionStackTraceLength).toTypedArray()
-                validationException
-            }
-            else -> LincheckInternalBugException(e)
-        }
-    }
-    return null
-}
-
-private val methodsCache = HashMap<Class<*>, MutableMap<Method, Method>>()
-=======
-@Suppress("UNCHECKED_CAST")
-internal fun <T> Class<T>.normalize() = LinChecker::class.java.classLoader.loadClass(name) as Class<T>
->>>>>>> 52a03530
-
 @Synchronized
 internal fun getMethod(instance: Any, method: Method) = runInIgnoredSection {
     methodsCache.computeIfAbsent(instance.javaClass) {
@@ -203,120 +159,6 @@
 
 private val cancellationByLincheckException = Exception("Cancelled by lincheck")
 
-<<<<<<< HEAD
-=======
-object CancellableContinuationHolder {
-    var storedLastCancellableCont: CancellableContinuation<*>? = null
-}
-
-fun storeCancellableContinuation(cont: CancellableContinuation<*>) {
-    val t = Thread.currentThread()
-    if (t is FixedActiveThreadsExecutor.TestThread) {
-        t.cont = cont
-    } else {
-        CancellableContinuationHolder.storedLastCancellableCont = cont
-    }
-}
-
-internal fun ExecutionScenario.convertForLoader(loader: ClassLoader) = ExecutionScenario(
-    initExecution.map {
-         it.convertForLoader(loader)
-    },
-    parallelExecution.map { actors ->
-        actors.map { a ->
-            a.convertForLoader(loader)
-        }
-    },
-    postExecution.map {
-        it.convertForLoader(loader)
-    },
-    validationFunction = validationFunction
-)
-
-private fun Actor.convertForLoader(loader: ClassLoader): Actor {
-    val args = arguments.map { it.convertForLoader(loader) }
-    // the original `isSuspendable` is used here since `KFunction.isSuspend` fails on transformed classes
-    return Actor(
-        method = method.convertForLoader(loader),
-        arguments = args,
-        cancelOnSuspension = cancelOnSuspension,
-        allowExtraSuspension = allowExtraSuspension,
-        blocking = blocking,
-        causesBlocking = causesBlocking,
-        promptCancellation = promptCancellation,
-        isSuspendable = isSuspendable
-    )
-}
-
-internal fun ExecutionResult.convertForLoader(loader: ClassLoader) = ExecutionResult(
-        initResults.map { it.convertForLoader(loader) },
-        afterInitStateRepresentation,
-        parallelResultsWithClock.map { results -> results.map { it.convertForLoader(loader) } },
-        afterParallelStateRepresentation,
-        postResults.map { it.convertForLoader(loader) },
-        afterPostStateRepresentation
-)
-
-/**
- * Finds the same method but loaded by the specified (class loader)[loader],
- * the signature can be changed according to the [TransformationClassLoader]'s remapper.
- */
-private fun Method.convertForLoader(loader: ClassLoader): Method {
-    if (loader !is TransformationClassLoader) return this
-    val clazz = declaringClass.convertForLoader(loader)
-    val parameterTypes = parameterTypes.map { it.convertForLoader(loader) }
-    return clazz.getDeclaredMethod(name, *parameterTypes.toTypedArray())
-}
-
-private fun Class<*>.convertForLoader(loader: TransformationClassLoader): Class<*> =
-    if (isPrimitive) this else loader.loadClass(loader.remapClassName(name))
-
-private fun ResultWithClock.convertForLoader(loader: ClassLoader): ResultWithClock =
-        ResultWithClock(result.convertForLoader(loader), clockOnStart)
-
-private fun Result.convertForLoader(loader: ClassLoader): Result = when (this) {
-    is ValueResult -> ValueResult(value.convertForLoader(loader), wasSuspended)
-    else -> this // does not need to be transformed
-}
-
-/**
- * Move the value from its current class loader to the specified [loader].
- * For primitive values, does nothing.
- * Non-primitive values need to be [Serializable] for this to succeed.
- */
-internal fun Any?.convertForLoader(loader: ClassLoader) = when {
-    this == null -> null
-    this::class.java.classLoader == null -> this // primitive class, no need to convert
-    this::class.java.classLoader == loader -> this // already in this loader
-    loader is TransformationClassLoader && !loader.shouldBeTransformed(this.javaClass) -> this
-    this is Serializable -> serialize().run { deserialize(loader) }
-    else -> error("The result class should either be always loaded by the system class loader and not be transformed," +
-                  " or implement Serializable interface.")
-}
-
-internal fun Any?.serialize(): ByteArray = ByteArrayOutputStream().use {
-    val oos = ObjectOutputStream(it)
-    oos.writeObject(this)
-    it.toByteArray()
-}
-
-internal fun ByteArray.deserialize(loader: ClassLoader) = ByteArrayInputStream(this).use {
-    CustomObjectInputStream(loader, it).run { readObject() }
-}
-
-/**
- * ObjectInputStream that uses custom class loader.
- */
-private class CustomObjectInputStream(val loader: ClassLoader, inputStream: InputStream) : ObjectInputStream(inputStream) {
-    override fun resolveClass(desc: ObjectStreamClass): Class<*> {
-        // add `TRANSFORMED_PACKAGE_NAME` prefix in case of TransformationClassLoader and remove otherwise
-        val className = if (loader is TransformationClassLoader) loader.remapClassName(desc.name)
-                        else desc.name.removePrefix(TransformationClassLoader.REMAPPED_PACKAGE_CANONICAL_NAME)
-        return Class.forName(className, true, loader)
-    }
-}
-
->>>>>>> 52a03530
 /**
  * Collects the current thread dump and keeps only those
  * threads that are related to the specified [runner].
