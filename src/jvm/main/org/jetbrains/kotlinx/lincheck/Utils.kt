--- conflicted
+++ resolved
@@ -170,113 +170,6 @@
 
 private val cancellationByLincheckException = Exception("Cancelled by lincheck")
 
-<<<<<<< HEAD
-internal fun ExecutionScenario.convertForLoader(loader: ClassLoader) = ExecutionScenario(
-    initExecution.map {
-         it.convertForLoader(loader)
-    },
-    parallelExecution.map { actors ->
-        actors.map { a ->
-            a.convertForLoader(loader)
-        }
-    },
-    postExecution.map {
-        it.convertForLoader(loader)
-    },
-    validationFunction = validationFunction
-)
-
-private fun Actor.convertForLoader(loader: ClassLoader): Actor {
-    val args = arguments.map { it.convertForLoader(loader) }
-    // the original `isSuspendable` is used here since `KFunction.isSuspend` fails on transformed classes
-    return Actor(
-        method = method.convertForLoader(loader),
-        arguments = args,
-        cancelOnSuspension = cancelOnSuspension,
-        allowExtraSuspension = allowExtraSuspension,
-        blocking = blocking,
-        causesBlocking = causesBlocking,
-        promptCancellation = promptCancellation,
-        isSuspendable = isSuspendable
-    )
-}
-
-internal fun ExecutionResult.convertForLoader(loader: ClassLoader) = ExecutionResult(
-        initResults.map { it.convertForLoader(loader) },
-        afterInitStateRepresentation,
-        parallelResultsWithClock.map { results -> results.map { it.convertForLoader(loader) } },
-        afterParallelStateRepresentation,
-        postResults.map { it.convertForLoader(loader) },
-        afterPostStateRepresentation
-)
-
-/**
- * Finds the same method but loaded by the specified (class loader)[loader],
- * the signature can be changed according to the [LincheckClassLoader]'s remapper.
- */
-private fun Method.convertForLoader(loader: ClassLoader): Method {
-    if (loader !is LincheckClassLoader) return this
-    val clazz = declaringClass.convertForLoader(loader)
-    val parameterTypes = parameterTypes.map { it.convertForLoader(loader) }
-    return clazz.getDeclaredMethod(name, *parameterTypes.toTypedArray())
-}
-
-private fun Class<*>.convertForLoader(loader: LincheckClassLoader): Class<*> =
-    if (isPrimitive) this else loader.loadClass(loader.remapClassName(name))
-
-private fun ResultWithClock.convertForLoader(loader: ClassLoader): ResultWithClock =
-        ResultWithClock(result.convertForLoader(loader), clockOnStart)
-
-private fun Result.convertForLoader(loader: ClassLoader): Result = when (this) {
-    is ValueResult -> ValueResult(value.convertForLoader(loader), wasSuspended)
-    else -> this // does not need to be transformed
-}
-
-/**
- * Move the value from its current class loader to the specified [loader].
- * For primitive values, does nothing.
- * Non-primitive values need to be [Serializable] for this to succeed.
- */
-internal fun Any?.convertForLoader(loader: ClassLoader) = when {
-    this == null -> null
-    this::class.java.classLoader == null -> this // primitive class, no need to convert
-    this::class.java.classLoader == loader -> this // already in this loader
-    loader is LincheckClassLoader && !loader.shouldBeTransformed(this.javaClass) -> this
-    this is Serializable -> serialize().run { deserialize(loader) }
-    else -> error("The result class should either be always loaded by the system class loader and not be transformed," +
-                  " or implement Serializable interface.")
-}
-
-internal fun Any?.serialize(): ByteArray = ByteArrayOutputStream().use {
-    val oos = ObjectOutputStream(it)
-    oos.writeObject(this)
-    it.toByteArray()
-}
-
-internal fun ByteArray.deserialize(loader: ClassLoader) = ByteArrayInputStream(this).use {
-    CustomObjectInputStream(loader, it).run { readObject() }
-}
-
-/**
- * ObjectInputStream that uses custom class loader.
- */
-private class CustomObjectInputStream(val loader: ClassLoader, inputStream: InputStream) : ObjectInputStream(inputStream) {
-    override fun resolveClass(desc: ObjectStreamClass): Class<*> {
-        // add `TRANSFORMED_PACKAGE_NAME` prefix in case of TransformationClassLoader and remove otherwise
-        val className = if (loader is LincheckClassLoader) loader.remapClassName(desc.name)
-                        else desc.name.removePrefix(LincheckClassLoader.REMAPPED_PACKAGE_CANONICAL_NAME)
-        return Class.forName(className, true, loader)
-    }
-}
-
-internal val Throwable.text: String get() {
-    val writer = StringWriter()
-    printStackTrace(PrintWriter(writer))
-    return writer.buffer.toString()
-}
-
-=======
->>>>>>> c1e38e79
 /**
  * Collects the current thread dump and keeps only those
  * threads that are related to the specified [runner].
