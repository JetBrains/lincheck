/*
 * Lincheck
 *
 * Copyright (C) 2019 - 2023 JetBrains s.r.o.
 *
 * This Source Code Form is subject to the terms of the
 * Mozilla Public License, v. 2.0. If a copy of the MPL was not distributed
 * with this file, You can obtain one at http://mozilla.org/MPL/2.0/.
 */

package org.jetbrains.kotlinx.lincheck

import org.jetbrains.kotlinx.lincheck.LoggingLevel.*
import org.jetbrains.kotlinx.lincheck.execution.*
import org.jetbrains.kotlinx.lincheck.runner.*
import org.jetbrains.kotlinx.lincheck.strategy.*
import org.jetbrains.kotlinx.lincheck.strategy.managed.*
import java.io.*

class Reporter(private val logLevel: LoggingLevel) {
    private val out: PrintStream = System.out
    private val outErr: PrintStream = System.err

    fun logIteration(iteration: Int, maxIterations: Int, scenario: ExecutionScenario) = log(INFO) {
        appendLine("\n= Iteration $iteration / $maxIterations =")
        appendExecutionScenario(scenario)
    }

    fun logFailedIteration(failure: LincheckFailure) = log(INFO) {
        appendFailure(failure)
    }

    fun logScenarioMinimization(scenario: ExecutionScenario) = log(INFO) {
        appendLine("\nInvalid interleaving found, trying to minimize the scenario below:")
        appendExecutionScenario(scenario)
    }


    private inline fun log(logLevel: LoggingLevel, crossinline msg: StringBuilder.() -> Unit): Unit = synchronized(this) {
        if (this.logLevel > logLevel) return
        val sb = StringBuilder()
        msg(sb)
        val output = if (logLevel == WARN) outErr else out
        output.println(sb)
    }
}

@JvmField val DEFAULT_LOG_LEVEL = WARN
enum class LoggingLevel {
    INFO, WARN
}

/**
 * Creates a string representing list of columns as a table.
 * The columns of the table are separated by the vertical bar symbol `|`.
 *
 * @param data list of columns of the table.
 * @param columnWidths minimum widths of columns,
 *   if not specified then by default a length of the longest string in each column is used.
 * @param transform a function to convert data elements to strings,
 *   [toString] method is used by default.
 */
internal fun<T> columnsToString(
    data: List<List<T>>,
    columnWidths: List<Int>? = null,
    transform: ((T) -> String)? = null
): String {
    require(columnWidths == null || columnWidths.size == data.size)
    val nCols = data.size
    val nRows = data.maxOfOrNull { it.size } ?: 0
    val strings = data.map { col -> col.map {
        transform?.invoke(it) ?: it.toString()
    }}
    val colsWidth = columnWidths ?: strings.map { col ->
        col.maxOfOrNull { it.length } ?: 0
    }
    val table = (0 until nRows).map { iRow -> (0 until nCols).map { iCol ->
        strings[iCol].getOrNull(iRow).orEmpty().padEnd(colsWidth[iCol])
    }}
    return table.joinToString(separator = "\n") {
        it.joinToString(separator = " | ", prefix = "| ", postfix = " |")
    }
}

/**
 * Appends a string representation of a list of columns as a table.

 * @see columnsToString
 */
internal fun <T> StringBuilder.appendColumns(
    data: List<List<T>>,
    columnWidths: List<Int>? = null,
    transform: ((T) -> String)? = null
) {
    appendLine(columnsToString(data, columnWidths, transform))
}

/**
 * A class representing tabular layout to append tabular data to [StringBuilder].
 *
 * @param columnNames names of columns of the table.
 * @param columnWidths minimum widths of columns.
 * @param columnHeaderCentering a flag enabling/disabling centering of column names.
 */
internal class TableLayout(
    columnNames: List<String>,
    columnWidths: List<Int>,
    columnHeaderCentering: Boolean = true,
) {
    init {
        require(columnNames.size == columnWidths.size)
    }

    val columnWidths = columnWidths.mapIndexed { i, col ->
        col.coerceAtLeast(columnNames[i].length)
    }

    val columnNames = if (columnHeaderCentering) {
        columnNames.mapIndexed { i, name ->
            val padding = this.columnWidths[i] - name.length
            val leftPadding = padding / 2
            val rightPadding = padding / 2 + padding % 2
            " ".repeat(leftPadding) + name + " ".repeat(rightPadding)
        }
    } else columnNames

    val nColumns
        get() = columnNames.size

    private val lineSize = this.columnWidths.sum() + " | ".length * (nColumns - 1)
    private val separator = "| " + "-".repeat(lineSize) + " |"

    /**
     * Appends a horizontal separating line of the format `| ----- |`.
     */
    fun StringBuilder.appendSeparatorLine() = apply {
        appendLine(separator)
    }

    /**
     * Appends a single line wrapped by `|` symbols to fit into table borders.
     */
    fun StringBuilder.appendWrappedLine(line: String) = apply {
        appendLine("| " + line.padEnd(lineSize) + " |")
    }

    /**
     * Appends columns.
     *
     * @see columnsToString
     */
    fun<T> StringBuilder.appendColumns(data: List<List<T>>, transform: ((T) -> String)? = null) = apply {
        require(data.size == nColumns)
        appendColumns(data, columnWidths, transform)
    }

    /**
     * Appends a single column, all other columns are filled blank.
     *
     * @param iCol index of the appended column.
     * @param data appended column.
     * @param transform a function to convert data elements to strings,
     *   [toString] method is used by default.
     */
    fun <T> StringBuilder.appendColumn(iCol: Int, data: List<T>, transform: ((T) -> String)? = null) = apply {
        val cols = (0 until nColumns).map { i ->
            if (i == iCol) data else listOf()
        }
        appendColumns(cols, transform)
    }

    /**
     * Appends a single row.
     *
     * @param data appended row.
     * @param transform a function to convert data elements to strings,
     *   [toString] method is used by default.
     */
    fun<T> StringBuilder.appendRow(data: List<T>, transform: ((T) -> String)? = null) = apply {
        require(data.size == nColumns)
        val strings = data
            .map { transform?.invoke(it) ?: it.toString() }
            .mapIndexed { i, str -> str.padEnd(columnWidths[i]) }
        appendLine(strings.joinToString(separator = " | ", prefix = "| ", postfix = " |"))
    }

    /**
     * Appends a header row containing names of columns.
     */
    fun StringBuilder.appendHeader() = apply {
        appendRow(columnNames)
    }

}

/**
 * Table layout for appending execution data (e.g. execution scenario, results, etc).
 */
internal fun ExecutionLayout(
    initPart: List<String>,
    parallelPart: List<List<String>>,
    postPart: List<String>
): TableLayout {
    val size = parallelPart.size
    val threadHeaders = (0 until size).map { "Thread ${it + 1}" }
    val columnsWidth = parallelPart.mapIndexed { i, actors ->
        val col = actors + if (i == 0) (initPart + postPart) else listOf()
        col.maxOfOrNull { it.length } ?: 0
    }
    return TableLayout(threadHeaders, columnsWidth)
}

internal fun StringBuilder.appendExecutionScenario(scenario: ExecutionScenario): StringBuilder {
    val initPart = scenario.initExecution.map(Actor::toString)
    val postPart = scenario.postExecution.map(Actor::toString)
    val parallelPart = scenario.parallelExecution.map { it.map(Actor::toString) }
    with(ExecutionLayout(initPart, parallelPart, postPart)) {
        appendSeparatorLine()
        appendHeader()
        appendSeparatorLine()
        if (initPart.isNotEmpty()) {
            appendColumn(0, initPart)
            appendSeparatorLine()
        }
        appendColumns(parallelPart)
        appendSeparatorLine()
        if (postPart.isNotEmpty()) {
            appendColumn(0, postPart)
            appendSeparatorLine()
        }
    }
    return this
}

private data class ActorWithResult(
    val actor: Actor,
    val result: Result,
    val clock: HBClock? = null,
    val exceptionInfo: ExceptionNumberAndStacktrace? = null
) {
    init {
        require(exceptionInfo == null || result is ExceptionResult)
    }

    constructor(actor: Actor, result: Result,
                exceptionStackTraces: Map<Throwable, ExceptionNumberAndStacktrace>,
                clock: HBClock? = null,
    ) : this(actor, result, clock, result.exceptionInfo(exceptionStackTraces))

    override fun toString(): String =
        "${actor}: $result" +
                (exceptionInfo?.let { " #${it.number}" } ?: "") +
                (clock?.takeIf { !it.empty }?.let { " $it" } ?: "")

}

internal fun Result.exceptionInfo(exceptionMap: Map<Throwable, ExceptionNumberAndStacktrace>): ExceptionNumberAndStacktrace? =
    (this as? ExceptionResult)?.let { exceptionMap[it.throwable] }

private fun<T, U> requireEqualSize(x: List<T>, y: List<U>, lazyMessage: () -> String) {
    require(x.size == y.size) { "${lazyMessage()} (${x.size} != ${y.size})" }
}

internal fun StringBuilder.appendExecutionScenarioWithResults(
    scenario: ExecutionScenario,
    executionResult: ExecutionResult,
    exceptionStackTraces: Map<Throwable, ExceptionNumberAndStacktrace>,
): StringBuilder {
    requireEqualSize(scenario.parallelExecution, executionResult.parallelResults) {
        "Different numbers of threads and matching results found"
    }
    requireEqualSize(scenario.initExecution, executionResult.initResults) {
        "Different numbers of actors and matching results found"
    }
    requireEqualSize(scenario.postExecution, executionResult.postResults) {
        "Different numbers of actors and matching results found"
    }
    for (i in scenario.parallelExecution.indices) {
        requireEqualSize(scenario.parallelExecution[i], executionResult.parallelResults[i]) {
            "Different numbers of actors and matching results found"
        }
    }
    val initPart = scenario.initExecution.zip(executionResult.initResults) {
        actor, result -> ActorWithResult(actor, result, exceptionStackTraces).toString()
    }
    val postPart = scenario.postExecution.zip(executionResult.postResults) {
        actor, result -> ActorWithResult(actor, result, exceptionStackTraces).toString()
    }
    var hasClocks = false
    val parallelPart = scenario.parallelExecution.mapIndexed { i, actors ->
        actors.zip(executionResult.parallelResultsWithClock[i]) { actor, resultWithClock ->
            if (!resultWithClock.clockOnStart.empty)
                hasClocks = true
            ActorWithResult(actor, resultWithClock.result, exceptionStackTraces, clock = resultWithClock.clockOnStart).toString()
        }
    }
    with(ExecutionLayout(initPart, parallelPart, postPart)) {
        appendSeparatorLine()
        appendHeader()
        appendSeparatorLine()
        if (initPart.isNotEmpty()) {
            appendColumn(0, initPart)
            appendSeparatorLine()
        }
        if (executionResult.afterInitStateRepresentation != null) {
            appendWrappedLine("STATE: ${executionResult.afterInitStateRepresentation}")
            appendSeparatorLine()
        }
        appendColumns(parallelPart)
        appendSeparatorLine()
        if (executionResult.afterParallelStateRepresentation != null) {
            appendWrappedLine("STATE: ${executionResult.afterParallelStateRepresentation}")
            appendSeparatorLine()
        }
        if (postPart.isNotEmpty()) {
            appendColumn(0, postPart)
            appendSeparatorLine()
        }
        if (executionResult.afterPostStateRepresentation != null && postPart.isNotEmpty()) {
            appendWrappedLine("STATE: ${executionResult.afterPostStateRepresentation}")
            appendSeparatorLine()
        }
    }
    val hints = mutableListOf<String>()
    if (scenario.initExecution.isNotEmpty() || scenario.postExecution.isNotEmpty()) {
        hints.add(
            """
                All operations above the horizontal line | ----- | happen before those below the line
            """.trimIndent()
        )
    }
    if (hasClocks) {
        hints.add(
            """
                Values in "[..]" brackets indicate the number of completed operations
                in each of the parallel threads seen at the beginning of the current operation
            """.trimIndent()
        )
    }
    if (exceptionStackTraces.isNotEmpty()) {
        hints.add(
            """
                The number next to an exception name helps you find its stack trace provided after the interleaving section
            """.trimIndent()
        )
    }
    appendHints(hints)
    return this
}

internal fun StringBuilder.appendFailure(failure: LincheckFailure): StringBuilder {
    val results: ExecutionResult? = (failure as? IncorrectResultsFailure)?.results
    // If a result is present - collect exceptions stack traces to print them
    val exceptionStackTraces: Map<Throwable, ExceptionNumberAndStacktrace> = results?.let {
        when (val exceptionsProcessingResult = collectExceptionStackTraces(results)) {
            // If some exception was thrown from the Lincheck itself, we ask for bug reporting
            is InternalLincheckBugResult -> {
                appendInternalLincheckBugFailure(exceptionsProcessingResult.exception)
                return this
            }

            is ExceptionStackTracesResult -> exceptionsProcessingResult.exceptionStackTraces
        }
    } ?: emptyMap()

    when (failure) {
        is IncorrectResultsFailure -> appendIncorrectResultsFailure(failure, exceptionStackTraces)
        is DeadlockWithDumpFailure -> appendDeadlockWithDumpFailure(failure)
        is UnexpectedExceptionFailure -> appendUnexpectedExceptionFailure(failure)
        is ValidationFailure -> when (failure.exception) {
            is LincheckInternalBugException -> appendInternalLincheckBugFailure(failure.exception)
            else ->  appendValidationFailure(failure)
        }
        is ObstructionFreedomViolationFailure -> appendObstructionFreedomViolationFailure(failure)
    }
    if (failure.trace != null) {
        appendLine()
<<<<<<< HEAD
        appendLine("= The following interleaving leads to the error =")
        appendTrace(failure, results, failure.trace, exceptionStackTraces)
=======
        appendTrace(failure.scenario, results, failure.trace, exceptionStackTraces)
        if (failure is DeadlockWithDumpFailure) {
            appendLine()
            appendLine("All threads are in deadlock")
        }
>>>>>>> b276ec42
    } else {
        appendExceptionsStackTracesBlock(exceptionStackTraces)
    }
    return this
}

internal fun StringBuilder.appendExceptionsStackTracesBlock(exceptionStackTraces: Map<Throwable, ExceptionNumberAndStacktrace>) {
    if (exceptionStackTraces.isNotEmpty()) {
        appendLine(EXCEPTIONS_TRACES_TITLE)
        appendExceptionsStackTraces(exceptionStackTraces)
        appendLine()
    }
}

internal fun StringBuilder.appendExceptionsStackTraces(exceptionStackTraces: Map<Throwable, ExceptionNumberAndStacktrace>): StringBuilder {
    exceptionStackTraces.entries.sortedBy { (_, description) -> description.number }.forEach { (exception, description) ->
        append("#${description.number}: ")

        appendLine(exception::class.java.canonicalName)
        description.stackTrace.forEach { appendLine("\tat $it") }

        if (description.number < exceptionStackTraces.size) appendLine()
    }

    return this
}

fun StringBuilder.appendInternalLincheckBugFailure(exception: Throwable) {
    appendLine(
        """
        Wow! You've caught a bug in Lincheck.
        We kindly ask to provide an issue here: https://github.com/JetBrains/lincheck/issues,
        attaching a stack trace printed below and the code that causes the error.
        
        Exception stacktrace:
    """.trimIndent()
    )

    val exceptionRepresentation = StringWriter().use {
        exception.printStackTrace(PrintWriter(it))
        it.toString()
    }
    append(exceptionRepresentation)
}

internal data class ExceptionNumberAndStacktrace(
    /**
     * Serves to match exception in a scenario with its stackTrace
     */
    val number: Int,
    /**
     * Prepared for output stackTrace of this exception
     */
    val stackTrace: List<StackTraceElement>
)

internal fun resultRepresentation(result: Result, exceptionStackTraces: Map<Throwable, ExceptionNumberAndStacktrace>): String {
    return when (result) {
        is ExceptionResult -> {
            val exceptionNumberRepresentation = exceptionStackTraces[result.throwable]?.let { " #${it.number}" } ?: ""
            "$result$exceptionNumberRepresentation"
        }
        else -> result.toString()
    }
}

internal fun actorNodeResultRepresentation(result: Result, exceptionStackTraces: Map<Throwable, ExceptionNumberAndStacktrace>): String? {
    return when (result) {
        is ExceptionResult -> {
            val exceptionNumberRepresentation = exceptionStackTraces[result.throwable]?.let { " #${it.number}" } ?: ""
            "$result$exceptionNumberRepresentation"
        }
        is VoidResult -> null // don't print
        else -> result.toString()
    }
}

/**
 * Result of collecting exceptions into a map from throwable to its number and stacktrace
 * to use this information to numerate them and print their stacktrace with number.
 * @see collectExceptionStackTraces
 */
private sealed interface ExceptionsProcessingResult

/**
 * Corresponds to the case when we tried to collect exceptions map but found one,
 * that was thrown from Lincheck internally.
 * In that case, we just want to print that exception and don't care about other exceptions.
 */
private data class InternalLincheckBugResult(val exception: Throwable) :
    ExceptionsProcessingResult

/**
 * Result of successful collection exceptions to map when no one of them was thrown from Lincheck.
 */
private data class ExceptionStackTracesResult(val exceptionStackTraces: Map<Throwable, ExceptionNumberAndStacktrace>) :
    ExceptionsProcessingResult


/**
 * Collects stackTraces of exceptions thrown during execution
 *
 * This method traverses over all execution results and collects exceptions.
 * For each exception, it also filters stacktrace to cut off all Lincheck-related [StackTraceElement]s.
 * If filtered stackTrace of some exception is empty, then this exception was thrown from Lincheck itself,
 * in that case we return that exception as an internal bug to report it.
 *
 * @return exceptions stack traces map inside [ExceptionStackTracesResult] or [InternalLincheckBugResult]
 * if some exception occurred due a bug in Lincheck itself
 */
private fun collectExceptionStackTraces(executionResult: ExecutionResult): ExceptionsProcessingResult {
    val exceptionStackTraces = mutableMapOf<Throwable, ExceptionNumberAndStacktrace>()

    (executionResult.initResults.asSequence()
            + executionResult.parallelResults.asSequence().flatten()
            + executionResult.postResults.asSequence())
        .filterIsInstance<ExceptionResult>()
        .forEachIndexed { index, exceptionResult ->
            val exception = exceptionResult.throwable

            val filteredStacktrace = exception.stackTrace.takeWhile { LINCHECK_PACKAGE_NAME !in it.className }
            if (filteredStacktrace.isEmpty()) { // Exception in Lincheck itself
                return InternalLincheckBugResult(exception)
            }

            exceptionStackTraces[exception] = ExceptionNumberAndStacktrace(index + 1, filteredStacktrace)
        }

    return ExceptionStackTracesResult(exceptionStackTraces)
}

private fun StringBuilder.appendUnexpectedExceptionFailure(failure: UnexpectedExceptionFailure): StringBuilder {
    appendLine("= The execution failed with an unexpected exception =")
    appendExecutionScenario(failure.scenario)
    appendLine()
    appendException(failure.exception)
    return this
}

private fun StringBuilder.appendDeadlockWithDumpFailure(failure: DeadlockWithDumpFailure): StringBuilder {
    val titleMessage = if (failure.threadDump != null)  {
        "= The execution has hung, see the thread dump ="
    } else {
        "= The execution has hung ="
    }
    appendLine(titleMessage)
    appendExecutionScenario(failure.scenario)
    appendLine()
    // We don't save thread dump in model checking mode, for now it is present only in stress testing
    failure.threadDump?.let { threadDump ->
        // Sort threads to produce same output for the same results
        for ((t, stackTrace) in threadDump.entries.sortedBy { it.key.id }) {
            val threadNumber = if (t is FixedActiveThreadsExecutor.TestThread) t.iThread.toString() else "?"
            appendLine("Thread-$threadNumber:")
            stackTrace.map {
                StackTraceElement(
                    /* declaringClass = */ it.className.removePrefix(TransformationClassLoader.REMAPPED_PACKAGE_CANONICAL_NAME),
                    /* methodName = */ it.methodName,
                    /* fileName = */ it.fileName,
                    /* lineNumber = */ it.lineNumber
                )
            }.map { it.toString() }.filter { stackTraceElementLine -> // Remove all stack trace elements related to lincheck
                "org.jetbrains.kotlinx.lincheck.strategy" !in stackTraceElementLine
                    && "org.jetbrains.kotlinx.lincheck.runner" !in stackTraceElementLine
                    && "org.jetbrains.kotlinx.lincheck.UtilsKt" !in stackTraceElementLine
            }.forEach { appendLine("\t$it") }
        }
    }
    return this
}

private fun StringBuilder.appendIncorrectResultsFailure(
    failure: IncorrectResultsFailure,
    exceptionStackTraces: Map<Throwable, ExceptionNumberAndStacktrace>,
): StringBuilder {
    appendLine("= Invalid execution results =")
    appendExecutionScenarioWithResults(failure.scenario, failure.results, exceptionStackTraces)
    return this
}

private fun StringBuilder.appendHints(hints: List<String>) {
    if (hints.isNotEmpty()) {
        appendLine(hints.joinToString(prefix = "\n---\n", separator = "\n---\n", postfix = "\n---"))
    }
}

private fun StringBuilder.appendValidationFailure(failure: ValidationFailure): StringBuilder {
    appendLine("= Validation function ${failure.functionName} has failed =")
    appendExecutionScenario(failure.scenario)
    appendln()
    appendln()
    appendException(failure.exception)
    return this
}

private fun StringBuilder.appendObstructionFreedomViolationFailure(failure: ObstructionFreedomViolationFailure): StringBuilder {
    appendLine("= ${failure.reason} =")
    appendExecutionScenario(failure.scenario)
    return this
}

private fun StringBuilder.appendException(t: Throwable) {
    val sw = StringWriter()
    t.printStackTrace(PrintWriter(sw))
    appendLine(sw.toString())
}

private const val EXCEPTIONS_TRACES_TITLE = "Exception stack traces:"<|MERGE_RESOLUTION|>--- conflicted
+++ resolved
@@ -375,16 +375,11 @@
     }
     if (failure.trace != null) {
         appendLine()
-<<<<<<< HEAD
-        appendLine("= The following interleaving leads to the error =")
-        appendTrace(failure, results, failure.trace, exceptionStackTraces)
-=======
         appendTrace(failure.scenario, results, failure.trace, exceptionStackTraces)
         if (failure is DeadlockWithDumpFailure) {
             appendLine()
             appendLine("All threads are in deadlock")
         }
->>>>>>> b276ec42
     } else {
         appendExceptionsStackTracesBlock(exceptionStackTraces)
     }
@@ -525,33 +520,13 @@
 }
 
 private fun StringBuilder.appendDeadlockWithDumpFailure(failure: DeadlockWithDumpFailure): StringBuilder {
-    val titleMessage = if (failure.threadDump != null)  {
-        "= The execution has hung, see the thread dump ="
-    } else {
-        "= The execution has hung ="
-    }
-    appendLine(titleMessage)
+    appendLine("= The execution has hung, see the thread dump =")
     appendExecutionScenario(failure.scenario)
     appendLine()
-    // We don't save thread dump in model checking mode, for now it is present only in stress testing
-    failure.threadDump?.let { threadDump ->
-        // Sort threads to produce same output for the same results
-        for ((t, stackTrace) in threadDump.entries.sortedBy { it.key.id }) {
-            val threadNumber = if (t is FixedActiveThreadsExecutor.TestThread) t.iThread.toString() else "?"
-            appendLine("Thread-$threadNumber:")
-            stackTrace.map {
-                StackTraceElement(
-                    /* declaringClass = */ it.className.removePrefix(TransformationClassLoader.REMAPPED_PACKAGE_CANONICAL_NAME),
-                    /* methodName = */ it.methodName,
-                    /* fileName = */ it.fileName,
-                    /* lineNumber = */ it.lineNumber
-                )
-            }.map { it.toString() }.filter { stackTraceElementLine -> // Remove all stack trace elements related to lincheck
-                "org.jetbrains.kotlinx.lincheck.strategy" !in stackTraceElementLine
-                    && "org.jetbrains.kotlinx.lincheck.runner" !in stackTraceElementLine
-                    && "org.jetbrains.kotlinx.lincheck.UtilsKt" !in stackTraceElementLine
-            }.forEach { appendLine("\t$it") }
-        }
+    for ((t, stackTrace) in failure.threadDump) {
+        val threadNumber = if (t is FixedActiveThreadsExecutor.TestThread) t.iThread.toString() else "?"
+        appendLine("Thread-$threadNumber:")
+        stackTraceRepresentation(stackTrace).forEach { appendLine("\t$it") }
     }
     return this
 }
