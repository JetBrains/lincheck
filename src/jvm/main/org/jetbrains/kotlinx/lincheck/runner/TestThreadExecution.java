--- conflicted
+++ resolved
@@ -46,16 +46,6 @@
         curClock++;
     }
 
-<<<<<<< HEAD
-    public void cleanup() throws Exception {
-        runner = null;
-        testInstance = null;
-        objArgs = null;
-        allThreadExecutions = null;
-        results = null;
-        clocks = null;
-    }
-=======
     // used in byte-code generation
     public void failOnExceptionIsUnexpected(int iThread, Throwable e) throws Throwable {
         if (!exceptionCanBeValidExecutionResult(e)) {
@@ -64,5 +54,4 @@
         }
     }
 
->>>>>>> 049b5238
 }