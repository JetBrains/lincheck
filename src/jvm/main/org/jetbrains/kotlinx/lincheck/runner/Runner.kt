/*
 * Lincheck
 *
 * Copyright (C) 2019 - 2023 JetBrains s.r.o.
 *
 * This Source Code Form is subject to the terms of the
 * Mozilla Public License, v. 2.0. If a copy of the MPL was not distributed
 * with this file, You can obtain one at http://mozilla.org/MPL/2.0/.
 */
package org.jetbrains.kotlinx.lincheck.runner

import org.jetbrains.kotlinx.lincheck.*
import org.jetbrains.kotlinx.lincheck.annotations.*
import org.jetbrains.kotlinx.lincheck.strategy.*
import java.io.*
import java.lang.reflect.*
import java.util.concurrent.atomic.*

abstract class Runner protected constructor(
    protected val strategy: Strategy,
<<<<<<< HEAD
    protected val testClass: Class<*>,
    protected val validationFunctions: List<Method>,
=======
    private val _testClass: Class<*>, // will be transformed later
    protected val validationFunction: Actor?,
>>>>>>> 52a03530
    protected val stateRepresentationFunction: Method?
) : Closeable {
    val classLoader = ExecutionClassLoader()

    protected val completedOrSuspendedThreads = AtomicInteger(0)

    var currentExecutionPart: ExecutionPart? = null
        private set

    protected val scenario get() = strategy.scenario

    /**
     * Returns the current state representation of the test instance constructed via
     * the function marked with [StateRepresentation] annotation, or `null`
     * if no such function is provided.
     *
     * Please note, that it is unsafe to call this method concurrently with the running scenario.
     * However, it is fine to call it if the execution is paused somewhere in the middle.
     */
    open fun constructStateRepresentation(): String? = null

    /**
     * Runs the next invocation.
     */
    abstract fun run(): InvocationResult

    /**
     * This method is invoked by every test thread as the first operation.
     * @param iThread number of invoking thread
     */
    abstract fun onStart(iThread: Int)

    /**
     * This method is invoked by every test thread as the last operation
     * if no exception has been thrown.
     * @param iThread number of invoking thread
     */
    abstract fun onFinish(iThread: Int)

    /**
     * This method is invoked by the corresponding test thread
     * when an unexpected exception is thrown.
     */
    abstract fun onFailure(iThread: Int, e: Throwable)

    /**
     * This method is invoked by the corresponding test thread
     * when the current coroutine suspends.
     * @param iThread number of invoking thread
     */
    abstract fun afterCoroutineSuspended(iThread: Int)

    /**
     * This method is invoked by the corresponding test thread
     * when the current coroutine is resumed.
     */
    abstract fun afterCoroutineResumed(iThread: Int)

    /**
     * This method is invoked by the corresponding test thread
     * when the current coroutine is cancelled.
     */
    abstract fun afterCoroutineCancelled(iThread: Int)

    /**
     * Returns `true` if the coroutine corresponding to
     * the actor `actorId` in the thread `iThread` is resumed.
     */
    abstract fun isCoroutineResumed(iThread: Int, actorId: Int): Boolean

    /**
     * Is invoked before each actor execution from the specified thread.
     * The invocations are inserted into the generated code.
     */
    fun onActorStart(iThread: Int) {
        strategy.onActorStart(iThread)
    }

    fun beforePart(part: ExecutionPart) {
        completedOrSuspendedThreads.set(0)
        currentExecutionPart = part
        strategy.beforePart(part)
    }

    /**
     * Closes the resources used in this runner.
     */
    override fun close() {}

    /**
     * @return whether all scenario threads are completed or suspended
     * Used by generated code.
     */
    val isParallelExecutionCompleted: Boolean
        get() = completedOrSuspendedThreads.get() == scenario.nThreads
}

enum class ExecutionPart {
    INIT, PARALLEL, POST, VALIDATION
}<|MERGE_RESOLUTION|>--- conflicted
+++ resolved
@@ -18,13 +18,8 @@
 
 abstract class Runner protected constructor(
     protected val strategy: Strategy,
-<<<<<<< HEAD
     protected val testClass: Class<*>,
-    protected val validationFunctions: List<Method>,
-=======
-    private val _testClass: Class<*>, // will be transformed later
     protected val validationFunction: Actor?,
->>>>>>> 52a03530
     protected val stateRepresentationFunction: Method?
 ) : Closeable {
     val classLoader = ExecutionClassLoader()
