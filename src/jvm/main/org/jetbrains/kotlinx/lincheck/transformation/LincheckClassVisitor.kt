--- conflicted
+++ resolved
@@ -159,230 +159,9 @@
         adapter.push(codeLocationId)
     }
 
-<<<<<<< HEAD
-    /**
-     * Adds strategy method invocations before and after method calls.
-     */
-    private inner class MethodCallTransformer(methodName: String, adapter: GeneratorAdapter) :
-        ManagedStrategyMethodVisitor(methodName, adapter) {
-        override fun visitMethodInsn(opcode: Int, owner: String, name: String, desc: String, itf: Boolean) = adapter.run {
-                // TODO: do not ignore <init>
-                if (isCoroutineInternalClass(owner)) {
-                    invokeInIgnoredSection {
-                        visitMethodInsn(opcode, owner, name, desc, itf)
-                    }
-                    return
-                }
-                if (owner == "sun/misc/Unsafe" ||
-                    owner == "jdk/internal/misc/Unsafe" ||
-                    owner == "java/lang/invoke/VarHandle" ||
-                    owner.startsWith("java/util/concurrent/") && (owner.contains("Atomic")) ||
-                    owner.startsWith("kotlinx/atomicfu/") && (owner.contains("Atomic"))
-                ) {
-                    invokeIfInTestingCode(
-                        original = {
-                            visitMethodInsn(opcode, owner, name, desc, itf)
-                        },
-                        code = {
-                            processAtomicMethodCall(desc, opcode, owner, name, itf)
-                        }
-                    )
-                    return
-                }
-                if (
-                    name == "<init>" ||
-                    owner.startsWith("sun/nio/ch/lincheck/") ||
-                    owner.startsWith("org/jetbrains/kotlinx/lincheck/") ||
-                    owner == "kotlin/jvm/internal/Intrinsics" ||
-                    owner == "java/util/Objects" ||
-                    owner == "java/lang/String" ||
-                    owner == "java/lang/Boolean" ||
-                    owner == "java/lang/Long" ||
-                    owner == "java/lang/Integer" ||
-                    owner == "java/lang/Short" ||
-                    owner == "java/lang/Byte" ||
-                    owner == "java/lang/Double" ||
-                    owner == "java/lang/Float" ||
-                    owner == "java/util/Locale" ||
-                    owner == "org/slf4j/helpers/Util" ||
-                    owner == "java/util/Properties"
-                ) {
-                    visitMethodInsn(opcode, owner, name, desc, itf)
-                    return
-                }
-                invokeIfInTestingCode(
-                    original = {
-                        visitMethodInsn(opcode, owner, name, desc, itf)
-                    },
-                    code = {
-                        val endLabel = newLabel()
-                        val methodCallStartLabel = newLabel()
-                        // STACK [INVOKEVIRTUAL]: owner, arguments
-                        // STACK [INVOKESTATIC]: arguments
-                        val argumentLocals = storeArguments(desc)
-                        // STACK [INVOKEVIRTUAL]: owner
-                        // STACK [INVOKESTATIC]: <empty>
-                        when (opcode) {
-                            INVOKESTATIC -> visitInsn(ACONST_NULL)
-                            else -> dup()
-                        }
-                        push(owner)
-                        push(name)
-                        loadNewCodeLocationId()
-                        // STACK [INVOKEVIRTUAL]: owner, owner, className, methodName, codeLocation
-                        // STACK [INVOKESTATIC]:         null, className, methodName, codeLocation
-                        adapter.push(MethodIds.getMethodId(owner, name, desc))
-                        // STACK [INVOKEVIRTUAL]: owner, owner, className, methodName, codeLocation, methodId
-                        // STACK [INVOKESTATIC]:         null, className, methodName, codeLocation, methodId
-                        val argumentTypes = getArgumentTypes(desc)
-                        push(argumentLocals.size) // size of the array
-                        visitTypeInsn(ANEWARRAY, OBJECT_TYPE.internalName)
-                        // STACK: ..., array
-                        for (i in argumentLocals.indices) {
-                            // STACK: ..., array
-                            dup()
-                            // STACK: ..., array, array
-                            push(i)
-                            // STACK: ..., array, array, index
-                            loadLocal(argumentLocals[i])
-                            // STACK: ..., array, array, index, argument[index]
-                            box(argumentTypes[i])
-                            arrayStore(OBJECT_TYPE)
-                            // STACK: ..., array
-                        }
-                        // STACK: ..., array
-                        invokeStatic(Injections::beforeMethodCall)
-                        invokeBeforeEventIfPluginEnabled("method call $methodName", setMethodEventId = true)
-                        // STACK [INVOKEVIRTUAL]: owner, arguments
-                        // STACK [INVOKESTATIC]: arguments
-                        val methodCallEndLabel = newLabel()
-                        val handlerExceptionStartLabel = newLabel()
-                        val handlerExceptionEndLabel = newLabel()
-                        visitTryCatchBlock(methodCallStartLabel, methodCallEndLabel, handlerExceptionStartLabel, null)
-                        visitLabel(methodCallStartLabel)
-                        loadLocals(argumentLocals)
-                        visitMethodInsn(opcode, owner, name, desc, itf)
-                        visitLabel(methodCallEndLabel)
-                        // STACK [INVOKEVIRTUAL]: owner, arguments
-                        // STACK [INVOKESTATIC]: arguments
-                        val resultType = getReturnType(desc)
-                        if (resultType == VOID_TYPE) {
-                            invokeStatic(Injections::onMethodCallVoidFinishedSuccessfully)
-                        } else {
-                            val resultLocal = newLocal(resultType)
-                            storeLocal(resultLocal)
-                            loadLocal(resultLocal)
-                            box(resultType)
-                            invokeStatic(Injections::onMethodCallFinishedSuccessfully)
-                            loadLocal(resultLocal)
-                        }
-                        // STACK: value
-                        goTo(handlerExceptionEndLabel)
-                        visitLabel(handlerExceptionStartLabel)
-                        dup()
-                        invokeStatic(Injections::onMethodCallThrewException)
-                        throwException()
-                        visitLabel(handlerExceptionEndLabel)
-                        // STACK: value
-                        visitLabel(endLabel)
-                    }
-                )
-            }
-
-        private fun GeneratorAdapter.processAtomicMethodCall(
-            desc: String,
-            opcode: Int,
-            owner: String,
-            name: String,
-            itf: Boolean,
-        ) {
-            // In cases of Atomic*FieldUpdater, Unsafe and VarHandle we edit
-            // the params list before creating a trace point to remove redundant parameters
-            // as receiver and offset.
-            // To determine how we should process it, we provide owner instance.
-            val isVarHandleOrAtomicReference = (owner == "java/lang/invoke/VarHandle" ||
-                    owner == "java/util/concurrent/atomic/AtomicLong" ||
-                    owner == "java/util/concurrent/atomic/AtomicInteger" ||
-                    owner == "java/util/concurrent/atomic/AtomicBoolean" ||
-                    (owner == "java/util/concurrent/atomic/AtomicReference") ||
-                    owner == "java/util/concurrent/atomic/AtomicReferenceArray" ||
-                    owner == "java/util/concurrent/atomic/AtomicIntegerArray" ||
-                    owner == "java/util/concurrent/atomic/AtomicLongArray") && name != "<init>"
-            val provideOwner = opcode != INVOKESTATIC &&
-                    (owner.endsWith("FieldUpdater") ||
-                            owner == "sun/misc/Unsafe" ||
-                            owner == "jdk/internal/misc/Unsafe" ||
-                            isVarHandleOrAtomicReference)
-
-            // STACK [INVOKEVIRTUAL]: owner, arguments
-            // STACK [INVOKESTATIC]: arguments
-            val argumentLocals = storeArguments(desc)
-            // STACK [INVOKEVIRTUAL]: owner
-            // STACK [INVOKESTATIC]: <empty>
-            if (provideOwner) {
-                dup()
-            } else {
-                visitInsn(ACONST_NULL)
-            }
-            // STACK [INVOKEVIRTUAL]: owner, owner
-            // STACK [INVOKESTATIC]:       , null
-            push(owner)
-            // STACK [INVOKEVIRTUAL]: owner, owner, className
-            // STACK [INVOKESTATIC]:         null, className,
-            push(name)
-            loadNewCodeLocationId()
-            // STACK [INVOKEVIRTUAL]: owner, owner, className, methodName, codeLocation
-            // STACK [INVOKESTATIC]:         null, className, methodName, codeLocation
-
-            // STACK [INVOKEVIRTUAL]: owner, ownerName, className, methodName, codeLocation
-            // STACK [INVOKESTATIC]:         ownerName, className, methodName, codeLocation
-            val argumentTypes = getArgumentTypes(desc)
-
-            push(argumentLocals.size) // size of the array
-            visitTypeInsn(ANEWARRAY, OBJECT_TYPE.internalName)
-            // STACK: ..., array
-            for (i in argumentLocals.indices) {
-                // STACK: ..., array
-                dup()
-                // STACK: ..., array, array
-                push(i)
-                // STACK: ..., array, array, index
-                loadLocal(argumentLocals[i])
-                // STACK: ..., array, array, index, argument[index]
-                box(argumentTypes[i])
-                arrayStore(OBJECT_TYPE)
-                // STACK: ..., array
-            }
-            // STACK: ..., array
-            invokeStatic(Injections::beforeAtomicMethodCall)
-            invokeBeforeEventIfPluginEnabled("atomic method call $methodName")
-
-            // STACK [INVOKEVIRTUAL]: owner, arguments
-            // STACK [INVOKESTATIC]: arguments
-            loadLocals(argumentLocals)
-            invokeInIgnoredSection {
-                visitMethodInsn(opcode, owner, name, desc, itf)
-            }
-            // STACK [INVOKEVIRTUAL]: owner, arguments
-            // STACK [INVOKESTATIC]: arguments
-            val resultType = getReturnType(desc)
-            if (resultType == VOID_TYPE) {
-                invokeStatic(Injections::onMethodCallVoidFinishedSuccessfully)
-            } else {
-                val resultLocal = newLocal(resultType)
-                storeLocal(resultLocal)
-                loadLocal(resultLocal)
-                box(resultType)
-                invokeStatic(Injections::onMethodCallFinishedSuccessfully)
-                loadLocal(resultLocal)
-            }
-            // STACK: value
-        }
-=======
     override fun visitLineNumber(line: Int, start: Label) {
         lineNumber = line
         super.visitLineNumber(line, start)
->>>>>>> fadd43c9
     }
 }
 
