--- conflicted
+++ resolved
@@ -285,16 +285,13 @@
     fun checkStateEquivalenceImplementation(): Boolean {
         val i1 = createInitialStateInstance()
         val i2 = createInitialStateInstance()
-<<<<<<< HEAD
         check(i1.hashCode() == i2.hashCode() && i1 == i2) {
             "equals() and hashCode() methods for this test are not defined or defined incorrectly.\n" +
                     "It is more convenient to make the sequential specification  class extend `VerifierState` class " +
                     "and override the `extractState()` function to define both equals() and hashCode() methods.\n" +
                     "This check may be suppressed by setting the `requireStateEquivalenceImplementationCheck` option to false."
         }
-=======
         return i1.hashCode() == i2.hashCode() && i1 == i2
->>>>>>> 9e79fd6d
     }
 
     private fun StateInfo.computeRemappingFunction(old: StateInfo): RemappingFunction? {
