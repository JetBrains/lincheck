/*
 * Lincheck
 *
 * Copyright (C) 2019 - 2021 JetBrains s.r.o.
 *
 * This program is free software: you can redistribute it and/or modify
 * it under the terms of the GNU Lesser General Public License as
 * published by the Free Software Foundation, either version 3 of the
 * License, or (at your option) any later version.
 *
 * This program is distributed in the hope that it will be useful,
 * but WITHOUT ANY WARRANTY; without even the implied warranty of
 * MERCHANTABILITY or FITNESS FOR A PARTICULAR PURPOSE.  See the
 * GNU General Lesser Public License for more details.
 *
 * You should have received a copy of the GNU General Lesser Public
 * License along with this program.  If not, see
 * <http://www.gnu.org/licenses/lgpl-3.0.html>
 */

package org.jetbrains.kotlinx.lincheck.nvm

import org.jetbrains.kotlinx.lincheck.TransformationClassLoader.ASM_API
import org.jetbrains.kotlinx.lincheck.annotations.DurableRecoverAll
import org.jetbrains.kotlinx.lincheck.annotations.DurableRecoverPerThread
import org.jetbrains.kotlinx.lincheck.annotations.Operation
import org.jetbrains.kotlinx.lincheck.strategy.managed.invokeAfterIgnoredSectionLeaving
import org.jetbrains.kotlinx.lincheck.strategy.managed.invokeBeforeIgnoredSectionEntering
import org.objectweb.asm.*
import org.objectweb.asm.commons.GeneratorAdapter
import org.objectweb.asm.commons.Method
import kotlin.reflect.jvm.javaMethod

private const val RECOVER_DESCRIPTOR = "()V"
private const val RECOVER_ALL_GENERATED_NAME = "__recoverAll__"
private const val RECOVER_ALL_GENERATED_DESCRIPTOR = RECOVER_DESCRIPTOR
private const val RECOVER_ALL_GENERATED_ACCESS =
    Opcodes.ACC_PRIVATE or Opcodes.ACC_SYNCHRONIZED or Opcodes.ACC_SYNTHETIC
private val CRASH_TYPE = Type.getType(Crash::class.java)
private val CRASH_IS_CRASHED = Method.getMethod(Crash::isCrashed.javaMethod)
private val CRASH_RESET_ALL_CRASHED = Method.getMethod(Crash::resetAllCrashed.javaMethod)
private val OPERATION_TYPE = Type.getType(Operation::class.java)

<<<<<<< HEAD
class DurableOperationRecoverTransformer(
    cv: ClassVisitor,
    private val _class: Class<*>,
    private val strategyRecoveryOptions: StrategyRecoveryOptions
) : ClassVisitor(ASM_API, cv) {
=======
internal class DurableOperationRecoverTransformer(cv: ClassVisitor, private val _class: Class<*>) : ClassVisitor(ASM_API, cv) {
>>>>>>> 82310538
    private var shouldTransform = false
    internal val recoverAllMethod: java.lang.reflect.Method?
    internal val recoverPerThreadMethod: java.lang.reflect.Method?
    internal lateinit var name: String

    init {
        val recover = recoverMethods(_class)
        recoverAllMethod = recover[0]
        recoverPerThreadMethod = recover[1]
    }

    override fun visit(
        version: Int,
        access: Int,
        name: String?,
        signature: String?,
        superName: String?,
        interfaces: Array<out String>?
    ) {
        super.visit(version, access, name, signature, superName, interfaces)
        this.name = name!!
        shouldTransform = name == Type.getInternalName(_class) ||
            recoverAllMethod !== null && name == Type.getInternalName(recoverAllMethod.declaringClass) ||
            recoverPerThreadMethod !== null && name == Type.getInternalName(recoverPerThreadMethod.declaringClass)
<<<<<<< HEAD
=======
    }
>>>>>>> 82310538

    override fun visitMethod(
        access: Int,
        name: String?,
        descriptor: String?,
        signature: String?,
        exceptions: Array<out String>?
    ): MethodVisitor {
        val mv = super.visitMethod(access, name, descriptor, signature, exceptions)
        if (!shouldTransform) return mv
        return DurableRecoverOperationTransformer(this, mv, access, name, descriptor)
    }
}

internal class DurableRecoverAllGenerator(cv: ClassVisitor, _class: Class<*>) : ClassVisitor(ASM_API, cv) {
    private val recoverAllMethod = recoverMethods(_class)[0]

    override fun visit(
        version: Int,
        access: Int,
        name: String?,
        signature: String?,
        superName: String?,
        interfaces: Array<out String>?
    ) {
        super.visit(version, access, name, signature, superName, interfaces)
        if (recoverAllMethod !== null && name == Type.getInternalName(recoverAllMethod.declaringClass))
            generateSynchronizedRecoverAll()
    }

    private fun generateSynchronizedRecoverAll(): Unit = GeneratorAdapter(
        super.visitMethod(
            RECOVER_ALL_GENERATED_ACCESS,
            RECOVER_ALL_GENERATED_NAME,
            RECOVER_ALL_GENERATED_DESCRIPTOR,
            null,
            emptyArray()
        ),
        RECOVER_ALL_GENERATED_ACCESS, RECOVER_ALL_GENERATED_NAME, RECOVER_ALL_GENERATED_DESCRIPTOR
    ).run {
        visitCode()
<<<<<<< HEAD
        if (strategyRecoveryOptions == StrategyRecoveryOptions.MANAGED) invokeBeforeIgnoredSectionEntering(this)
        generateRecoverCode(this@DurableOperationRecoverTransformer.name, recoverAllMethod!!.name)
        if (strategyRecoveryOptions == StrategyRecoveryOptions.MANAGED) invokeAfterIgnoredSectionLeaving(this)
=======
        generateRecoverCode(Type.getInternalName(recoverAllMethod!!.declaringClass), recoverAllMethod.name)
>>>>>>> 82310538
        visitInsn(Opcodes.RETURN)
        visitMaxs(1, 0)
        visitEnd()
    }
}

private fun GeneratorAdapter.generateRecoverCode(className: String, recoverMethod: String) {
    val endLabel = newLabel()
    visitMethodInsn(
        Opcodes.INVOKESTATIC,
        CRASH_TYPE.internalName,
        CRASH_IS_CRASHED.name,
        CRASH_IS_CRASHED.descriptor,
        false
    )
    visitJumpInsn(Opcodes.IFEQ, endLabel)
    loadThis()
    visitMethodInsn(Opcodes.INVOKEVIRTUAL, className, recoverMethod, RECOVER_DESCRIPTOR, false)
    visitMethodInsn(
        Opcodes.INVOKESTATIC,
        CRASH_TYPE.internalName,
        CRASH_RESET_ALL_CRASHED.name,
        CRASH_RESET_ALL_CRASHED.descriptor,
        false
    )
    visitLabel(endLabel)
}

/** Adds recover call to methods annotated with [Operation]. */
private class DurableRecoverOperationTransformer(
    private val cv: DurableOperationRecoverTransformer,
    mv: MethodVisitor,
    access: Int,
    name: String?,
    descriptor: String?
) : GeneratorAdapter(ASM_API, mv, access, name, descriptor) {
    private var isOperation = false

    override fun visitAnnotation(descriptor: String?, visible: Boolean): AnnotationVisitor {
        if (descriptor == OPERATION_TYPE.descriptor) isOperation = true
        return super.visitAnnotation(descriptor, visible)
    }

    override fun visitCode() {
        super.visitCode()
        if (!isOperation) return

        val recoverAll = cv.recoverAllMethod
        val recoverPerThread = cv.recoverPerThreadMethod
        if (recoverAll !== null) {
            val endLabel = newLabel()
            visitMethodInsn(
                Opcodes.INVOKESTATIC,
                CRASH_TYPE.internalName,
                CRASH_IS_CRASHED.name,
                CRASH_IS_CRASHED.descriptor,
                false
            )
            visitJumpInsn(Opcodes.IFEQ, endLabel)
            loadThis()
            mv.visitMethodInsn(
                Opcodes.INVOKEVIRTUAL,
                cv.name,
                RECOVER_ALL_GENERATED_NAME,
                RECOVER_ALL_GENERATED_DESCRIPTOR,
                false
            )
            mark(endLabel)
        } else if (recoverPerThread !== null) {
            generateRecoverCode(cv.name, recoverPerThread.name)
        }
    }
}

private fun recoverMethods(clazz: Class<*>) = listOf(DurableRecoverAll::class, DurableRecoverPerThread::class)
    .map { a -> clazz.methods.singleOrNull { m -> m.annotations.any { it.annotationClass == a } } }
    .onEach { check(it == null || Type.getMethodDescriptor(it) == RECOVER_DESCRIPTOR) }<|MERGE_RESOLUTION|>--- conflicted
+++ resolved
@@ -24,8 +24,6 @@
 import org.jetbrains.kotlinx.lincheck.annotations.DurableRecoverAll
 import org.jetbrains.kotlinx.lincheck.annotations.DurableRecoverPerThread
 import org.jetbrains.kotlinx.lincheck.annotations.Operation
-import org.jetbrains.kotlinx.lincheck.strategy.managed.invokeAfterIgnoredSectionLeaving
-import org.jetbrains.kotlinx.lincheck.strategy.managed.invokeBeforeIgnoredSectionEntering
 import org.objectweb.asm.*
 import org.objectweb.asm.commons.GeneratorAdapter
 import org.objectweb.asm.commons.Method
@@ -41,15 +39,7 @@
 private val CRASH_RESET_ALL_CRASHED = Method.getMethod(Crash::resetAllCrashed.javaMethod)
 private val OPERATION_TYPE = Type.getType(Operation::class.java)
 
-<<<<<<< HEAD
-class DurableOperationRecoverTransformer(
-    cv: ClassVisitor,
-    private val _class: Class<*>,
-    private val strategyRecoveryOptions: StrategyRecoveryOptions
-) : ClassVisitor(ASM_API, cv) {
-=======
 internal class DurableOperationRecoverTransformer(cv: ClassVisitor, private val _class: Class<*>) : ClassVisitor(ASM_API, cv) {
->>>>>>> 82310538
     private var shouldTransform = false
     internal val recoverAllMethod: java.lang.reflect.Method?
     internal val recoverPerThreadMethod: java.lang.reflect.Method?
@@ -74,10 +64,7 @@
         shouldTransform = name == Type.getInternalName(_class) ||
             recoverAllMethod !== null && name == Type.getInternalName(recoverAllMethod.declaringClass) ||
             recoverPerThreadMethod !== null && name == Type.getInternalName(recoverPerThreadMethod.declaringClass)
-<<<<<<< HEAD
-=======
     }
->>>>>>> 82310538
 
     override fun visitMethod(
         access: Int,
@@ -119,13 +106,7 @@
         RECOVER_ALL_GENERATED_ACCESS, RECOVER_ALL_GENERATED_NAME, RECOVER_ALL_GENERATED_DESCRIPTOR
     ).run {
         visitCode()
-<<<<<<< HEAD
-        if (strategyRecoveryOptions == StrategyRecoveryOptions.MANAGED) invokeBeforeIgnoredSectionEntering(this)
-        generateRecoverCode(this@DurableOperationRecoverTransformer.name, recoverAllMethod!!.name)
-        if (strategyRecoveryOptions == StrategyRecoveryOptions.MANAGED) invokeAfterIgnoredSectionLeaving(this)
-=======
         generateRecoverCode(Type.getInternalName(recoverAllMethod!!.declaringClass), recoverAllMethod.name)
->>>>>>> 82310538
         visitInsn(Opcodes.RETURN)
         visitMaxs(1, 0)
         visitEnd()
