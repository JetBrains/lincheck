--- conflicted
+++ resolved
@@ -34,18 +34,11 @@
     executionGenerator: (testConfiguration: CTestConfiguration, testStructure: CTestStructure) -> ExecutionGenerator, verifierClass: (sequentialSpecification: SequentialSpecification<*>) -> Verifier,
     val checkObstructionFreedom: Boolean, val hangingDetectionThreshold: Int, val invocationsPerIteration: Int,
     val guarantees: List<ManagedStrategyGuarantee>, requireStateEquivalenceCheck: Boolean, minimizeFailedScenario: Boolean,
-<<<<<<< HEAD
-    sequentialSpecification: SequentialSpecification<*>, timeoutMs: Long, val eliminateLocalObjects: Boolean, val verboseTrace: Boolean
+    sequentialSpecification: SequentialSpecification<*>, timeoutMs: Long, val eliminateLocalObjects: Boolean, val verboseTrace: Boolean,
+    customScenarios: List<ExecutionScenario>
 ) : CTestConfiguration(
     testClass, iterations, threads, actorsPerThread, actorsBefore, actorsAfter, executionGenerator, verifierClass,
-    requireStateEquivalenceCheck, minimizeFailedScenario, sequentialSpecification, timeoutMs
-=======
-    sequentialSpecification: Class<*>, timeoutMs: Long, val eliminateLocalObjects: Boolean, val verboseTrace: Boolean,
-    customScenarios: List<ExecutionScenario>
-) : CTestConfiguration(
-    testClass, iterations, threads, actorsPerThread, actorsBefore, actorsAfter, generatorClass, verifierClass,
     requireStateEquivalenceCheck, minimizeFailedScenario, sequentialSpecification, timeoutMs, customScenarios
->>>>>>> 9e79fd6d
 ) {
     companion object {
         const val DEFAULT_INVOCATIONS = 10000
