--- conflicted
+++ resolved
@@ -23,6 +23,7 @@
 
 import org.jetbrains.kotlinx.lincheck.execution.*
 import org.jetbrains.kotlinx.lincheck.nvm.RecoverabilityModel
+import org.jetbrains.kotlinx.lincheck.nvm.RecoverabilityModel
 import org.jetbrains.kotlinx.lincheck.strategy.*
 import org.jetbrains.kotlinx.lincheck.strategy.managed.*
 import org.jetbrains.kotlinx.lincheck.verifier.*
@@ -35,19 +36,11 @@
                                       actorsAfter: Int, generatorClass: Class<out ExecutionGenerator>, verifierClass: Class<out Verifier>,
                                       checkObstructionFreedom: Boolean, hangingDetectionThreshold: Int, invocationsPerIteration: Int,
                                       guarantees: List<ManagedStrategyGuarantee>, requireStateEquivalenceCheck: Boolean, minimizeFailedScenario: Boolean,
-<<<<<<< HEAD
-                                      sequentialSpecification: Class<*>?, timeoutMs: Long, eliminateLocalObjects: Boolean, verboseTrace: Boolean,
-                                      recoverabilityModel: RecoverabilityModel
+                                      sequentialSpecification: Class<*>, timeoutMs: Long, eliminateLocalObjects: Boolean, verboseTrace: Boolean,
+                                      customScenarios: List<ExecutionScenario>, recoverabilityModel: RecoverabilityModel
 ) : ManagedCTestConfiguration(testClass, iterations, threads, actorsPerThread, actorsBefore, actorsAfter, generatorClass, verifierClass,
     checkObstructionFreedom, hangingDetectionThreshold, invocationsPerIteration, guarantees, requireStateEquivalenceCheck,
-    minimizeFailedScenario, sequentialSpecification, timeoutMs, eliminateLocalObjects, verboseTrace, recoverabilityModel) {
-=======
-                                      sequentialSpecification: Class<*>, timeoutMs: Long, eliminateLocalObjects: Boolean, verboseTrace: Boolean,
-                                      customScenarios: List<ExecutionScenario>
-) : ManagedCTestConfiguration(testClass, iterations, threads, actorsPerThread, actorsBefore, actorsAfter, generatorClass, verifierClass,
-    checkObstructionFreedom, hangingDetectionThreshold, invocationsPerIteration, guarantees, requireStateEquivalenceCheck,
-    minimizeFailedScenario, sequentialSpecification, timeoutMs, eliminateLocalObjects, verboseTrace, customScenarios) {
->>>>>>> 84fc1608
+    minimizeFailedScenario, sequentialSpecification, timeoutMs, eliminateLocalObjects, verboseTrace, customScenarios, recoverabilityModel) {
     override fun createStrategy(testClass: Class<*>, scenario: ExecutionScenario, validationFunctions: List<Method>,
                                 stateRepresentationMethod: Method?, verifier: Verifier): Strategy
         = ModelCheckingStrategy(this, testClass, scenario, validationFunctions, stateRepresentationMethod, verifier, recoverabilityModel)
