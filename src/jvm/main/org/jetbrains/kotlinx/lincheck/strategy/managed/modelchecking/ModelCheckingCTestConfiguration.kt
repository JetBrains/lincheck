--- conflicted
+++ resolved
@@ -33,13 +33,8 @@
 class ModelCheckingCTestConfiguration(testClass: Class<*>, iterations: Int, threads: Int, actorsPerThread: Int, actorsBefore: Int,
                                       actorsAfter: Int, generatorClass: Class<out ExecutionGenerator>, verifierClass: Class<out Verifier>,
                                       checkObstructionFreedom: Boolean, hangingDetectionThreshold: Int, invocationsPerIteration: Int,
-<<<<<<< HEAD
                                       guarantees: List<ManagedStrategyGuarantee>, minimizeFailedScenario: Boolean,
-                                      sequentialSpecification: Class<*>, timeoutMs: Long, eliminateLocalObjects: Boolean, verboseTrace: Boolean,
-=======
-                                      guarantees: List<ManagedStrategyGuarantee>, requireStateEquivalenceCheck: Boolean, minimizeFailedScenario: Boolean,
                                       sequentialSpecification: Class<*>, timeoutMs: Long, eliminateLocalObjects: Boolean,
->>>>>>> 96d101ca
                                       customScenarios: List<ExecutionScenario>
 ) : ManagedCTestConfiguration(
     testClass = testClass,
@@ -54,18 +49,10 @@
     hangingDetectionThreshold = hangingDetectionThreshold,
     invocationsPerIteration = invocationsPerIteration,
     guarantees = guarantees,
-<<<<<<< HEAD
-=======
-    requireStateEquivalenceCheck = requireStateEquivalenceCheck,
->>>>>>> 96d101ca
     minimizeFailedScenario = minimizeFailedScenario,
     sequentialSpecification = sequentialSpecification,
     timeoutMs = timeoutMs,
     eliminateLocalObjects = eliminateLocalObjects,
-<<<<<<< HEAD
-    verboseTrace = verboseTrace,
-=======
->>>>>>> 96d101ca
     customScenarios = customScenarios
 ) {
     override fun createStrategy(testClass: Class<*>, scenario: ExecutionScenario, validationFunctions: List<Method>,
