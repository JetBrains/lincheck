/*
 * Lincheck
 *
 * Copyright (C) 2019 - 2022 JetBrains s.r.o.
 *
 * This program is free software: you can redistribute it and/or modify
 * it under the terms of the GNU Lesser General Public License as
 * published by the Free Software Foundation, either version 3 of the
 * License, or (at your option) any later version.
 *
 * This program is distributed in the hope that it will be useful,
 * but WITHOUT ANY WARRANTY; without even the implied warranty of
 * MERCHANTABILITY or FITNESS FOR A PARTICULAR PURPOSE.  See the
 * GNU General Lesser Public License for more details.
 *
 * You should have received a copy of the GNU General Lesser Public
 * License along with this program.  If not, see
 * <http://www.gnu.org/licenses/lgpl-3.0.html>
 */

package org.jetbrains.kotlinx.lincheck.strategy.managed.eventstruct

import org.jetbrains.kotlinx.lincheck.strategy.managed.MemoryTracker
import org.jetbrains.kotlinx.lincheck.strategy.managed.defaultValueByDescriptor
import kotlin.collections.set

class Event private constructor(
    val id: EventID,
    /**
     * Event's position in a thread
     * (i.e. number of its program-order predecessors).
     */
    val threadPosition: Int = 0,
    /**
     * Event's label.
     */
    val label: EventLabel = EmptyLabel(),
    /**
     * Event's parent in program order.
     */
    val parent: Event? = null,
    /**
     * List of event's dependencies
     * (e.g. reads-from write for a read event).
     */
    val dependencies: List<Event> = listOf(),
    /**
     * Vector clock to track causality relation.
     */
    val causalityClock: VectorClock<Int, Event>,
    /**
     * State of the execution frontier at the point when event is created.
     */
    val frontier: ExecutionFrontier,
) : Comparable<Event> {
    val threadId: Int = label.threadId

    var visited: Boolean = false
        private set

    fun predNth(n: Int): Event? {
        var e = this
        // current implementation has O(N) complexity,
        // as an optimization, we can implement binary lifting and get O(lgN) complexity
        // https://cp-algorithms.com/graph/lca_binary_lifting.html;
        // since `predNth` is used to compute programOrder
        // this optimization might be crucial for performance
        for (i in 0 until n)
            e = e.parent ?: return null
        return e
    }

    // should only be called from EventStructure
    // TODO: enforce this invariant!
    fun visit() {
        visited = true
    }

    companion object {
        private var nextId: EventID = 0

        fun create(
            label: EventLabel,
            parent: Event?,
            dependencies: List<Event>,
            frontier: ExecutionFrontier
        ): Event {
            val id = nextId++
            val threadPosition = parent?.let { it.threadPosition + 1 } ?: 0
            val causalityClock = dependencies.fold(parent?.causalityClock?.copy() ?: emptyClock()) { clock, event ->
                clock + event.causalityClock
            }
            return Event(id,
                threadPosition = threadPosition,
                label = label,
                parent = parent,
                dependencies = dependencies,
                causalityClock = causalityClock,
                frontier = frontier
            ).apply {
                causalityClock.update(threadId, this)
                frontier[threadId] = this
            }
        }

        val programOrder: PartialOrder<Event> = PartialOrder.ofLessThan { x, y ->
            if (x.threadId != y.threadId || x.threadPosition >= y.threadPosition)
                false
            else (x == y.predNth(y.threadPosition - x.threadPosition))
        }

        fun emptyClock() = VectorClock<Int, Event>(programOrder)
    }

    override fun equals(other: Any?): Boolean {
        return (other is Event) && (id == other.id)
    }

    override fun hashCode(): Int {
        return id.hashCode()
    }

    override fun compareTo(other: Event): Int {
        return id.compareTo(other.id)
    }
}

/**
 * Execution represents a set of events belonging to single program's execution.
 */
class Execution(threadEvents: Map<Int, List<Event>> = emptyMap()) {
    /**
     * Execution is encoded as a mapping `ThreadID -> List<Event>`
     * from thread id to a list of events belonging to this thread ordered by program-order.
     * We also assume that program order is compatible with execution order,
     * and thus events within the same thread are also ordered by execution order.
     *
     * TODO: use array instead of map?
     */
    private val threadsEvents: MutableMap<Int, ArrayList<Event>> =
        threadEvents.map { (threadId, events) -> threadId to ArrayList(events) }.toMap().toMutableMap()

    fun addEvent(event: Event) {
        val threadEvents = threadsEvents.getOrPut(event.threadId) { arrayListOf() }
        check(event.parent == threadEvents.lastOrNull())
        threadEvents.add(event)
    }

    fun getThreadSize(iThread: Int): Int =
        threadsEvents[iThread]?.size ?: 0

    fun firstEvent(iThread: Int): Event? =
        threadsEvents[iThread]?.firstOrNull()

    fun lastEvent(iThread: Int): Event? =
        threadsEvents[iThread]?.lastOrNull()

    operator fun get(iThread: Int, Position: Int): Event? =
        threadsEvents[iThread]?.getOrNull(Position)

    operator fun contains(event: Event): Boolean =
        threadsEvents[event.threadId]?.let { events -> events.binarySearch(event) >= 0 } ?: false

}

/**
 * ExecutionFrontier represents a frontier of an execution,
 * that is the set of program-order maximal events of the execution.
 */
class ExecutionFrontier(frontier: Map<Int, Event> = emptyMap()) {

    /**
     * Frontier is encoded as a mapping `ThreadID -> Event` from the thread id
     * to the last executed event in this thread in the given execution.
     *
     * TODO: use array instead of map?
     */
    private val frontier: MutableMap<Int, Event> = frontier.toMutableMap()

    fun update(event: Event) {
        check(event.parent == frontier[event.threadId])
        frontier[event.threadId] = event
    }

    fun getPosition(iThread: Int): Int =
        frontier[iThread]?.threadPosition ?: -1

    operator fun get(iThread: Int): Event? =
        frontier[iThread]

    operator fun set(iThread: Int, event: Event) {
        check(iThread == event.threadId)
        // TODO: properly document this precondition
        //  (i.e. we expect frontier to be updated to some offspring of frontier's execution)
        check(Event.programOrder.nullOrLessOrEqual(event.parent, frontier[iThread]))
        frontier[iThread] = event
    }

    operator fun contains(event: Event): Boolean {
        val lastEvent = frontier[event.threadId] ?: return false
        return Event.programOrder.lessOrEqual(event, lastEvent)
    }

    fun copy(): ExecutionFrontier =
        ExecutionFrontier(frontier)

    fun toExecution(): Execution {
        return Execution(frontier.map {(threadId, lastEvent) ->
            var event: Event? = lastEvent
            val events = arrayListOf<Event>()
            while (event != null) {
                events.add(event)
                event = event.parent
            }
            threadId to events.apply { reverse() }
        }.toMap())
    }

}

class EventStructure(val initialThreadId: Int) {

    val root: Event

    /**
     * Stores a mapping `ThreadID -> Event` from the thread id
     * to the root event of the thread. It is guaranteed that this root event
     * has label of type [ThreadLabel] with kind [ThreadLabelKind.ThreadStart].
     *
     * TODO: use array instead of map?
     */
    private var threadRoots: MutableMap<Int, Event> = mutableMapOf()

    // TODO: this pattern is covered by explicit backing fields KEEP
    //   https://github.com/Kotlin/KEEP/issues/278
    private val _events: ArrayList<Event> = arrayListOf()

    /**
     * List of events of the event structure.
     */
    val events: List<Event> = _events

    private var currentExecution: Execution = Execution()

    private var currentFrontier: ExecutionFrontier = ExecutionFrontier()

    val programOrder: PartialOrder<Event> = Event.programOrder

    val causalityOrder: Relation<Event> = Relation { x, y ->
        y.causalityClock.observes(x.threadId, x)
    }

    init {
        root = addRootEvent(initialThreadId)
    }

    fun startNextExploration(): Boolean {
        val event = rollbackToEvent { !it.visited } ?: return false
        currentExecution = event.frontier.toExecution()
        event.visit()
        return true
    }

    fun resetCurrentExecution() {
        currentFrontier = ExecutionFrontier()
        currentFrontier[GHOST_THREAD_ID] = root
    }

    private fun rollbackToEvent(predicate: (Event) -> Boolean): Event? {
        val eventIdx = _events.indexOfLast(predicate)
        _events.subList(eventIdx + 1, _events.size).clear()
        // TODO: make a function to search for event in the execution-order sorted list
        threadRoots.entries.retainAll { (_, event) -> events.binarySearch(event) >= 0 }
        return events.lastOrNull()
    }

    fun getThreadRoot(iThread: Int): Event? =
        when (iThread) {
            GHOST_THREAD_ID -> root
            else -> threadRoots[iThread]
        }

    fun isInitializedThread(iThread: Int): Boolean =
        iThread == GHOST_THREAD_ID || threadRoots.contains(iThread)

    private fun createEvent(label: EventLabel, dependencies: List<Event>): Event? {
        // We assume that as a result of synchronization at least one of the
        // labels participating into synchronization has same thread id as the resulting label.
        // We take the maximal (by position in a thread) dependency event and
        // consider it as immediate predecessor of the newly created event.
        // If event has no dependencies, we choose as its predecessor maximal event
        // of the given thread in current exploration.
        val parent = dependencies
            .filter { it.threadId == label.threadId }
            .maxWithOrNull { x, y -> x.threadPosition.compareTo(y.threadPosition) }
            ?: currentFrontier[label.threadId]
        check(dependencies.isNotEmpty() implies (parent != null))
        // We also remove predecessor from the list of dependencies.
        val dependenciesWithoutParent = dependencies.filter { it != parent }
        // To prevent causality cycles to appear we check that
        // dependencies do not causally depend on predecessor.
        if (dependenciesWithoutParent.any { dependency -> causalityOrder(parent!!, dependency) })
            return null
        return Event.create(label, parent, dependenciesWithoutParent, currentFrontier.copy())
    }

    private fun addEvent(label: EventLabel, dependencies: List<Event>): Event? {
        check(label.isThreadInitializer implies !isInitializedThread(label.threadId)) {
            "Thread ${label.threadId} is already initialized."
        }
        check(!label.isThreadInitializer implies isInitializedThread(label.threadId)) {
            "Thread ${label.threadId} should be initialized before new events can be added to it."
        }
        return createEvent(label, dependencies)?.also {
            _events.add(it)
            if (label.isThreadInitializer)
                threadRoots[label.threadId] = it
        }
    }

    private fun addEventToCurrentExecution(event: Event, visit: Boolean = true) {
        if (visit) { event.visit() }
        if (!inReplayMode(event.threadId))
            currentExecution.addEvent(event)
        currentFrontier.update(event)
    }

    private fun inReplayMode(iThread: Int): Boolean {
        val frontEvent = currentFrontier[iThread]?.also { check(it in currentExecution) }
        return (frontEvent != currentExecution.lastEvent(iThread))
    }

    private fun tryReplayEvent(iThread: Int): Event? {
        return if (inReplayMode(iThread)) {
            val position = 1 + currentFrontier.getPosition(iThread)
            check(position < currentExecution.getThreadSize(iThread))
            currentExecution[iThread, position]!!.also { addEventToCurrentExecution(it) }
        } else null
    }

    private fun addRootEvent(initialThreadId: Int): Event {
        // we do not mark root event as visited purposefully;
        // this is just a trick to make first call to `startNextExploration`
        // to pick the root event as the next event to explore from.
        val label = ThreadForkLabel(
            threadId = GHOST_THREAD_ID,
            setOf(initialThreadId)
        )
        return addEvent(label, emptyList())!!.also {
            addEventToCurrentExecution(it, visit = false)
        }
    }

    /**
     * Adds to the event structure a list of events obtained as a result of synchronizing given [event]
     * with the events contained in the current exploration. For example, if
     * `e1 @ A` is the given event labeled by `A` and `e2 @ B` is some event in the event structure labeled by `B`,
     * then the resulting list will contain event labeled by `C = A \+ B` if `C` is defined (i.e. not null),
     * and the list of dependencies of this new event will be equal to `listOf(e1, e2)`.
     *
     * @return list of added events
     */
    private fun addSynchronizedEvents(event: Event): List<Event> {
        // TODO: instead of linear scan we should maintain an index of read/write accesses to specific memory location
        val candidateEvents = events.filter { it in currentExecution || it == root }
        return when (event.label.syncKind) {
            SynchronizationKind.Binary ->
                addBinarySynchronizedEvents(event, candidateEvents)
            SynchronizationKind.Barrier ->
                addBarrierSynchronizedEvents(event, candidateEvents)?.let { listOf(it) } ?: emptyList()
        }
    }

    private fun addBinarySynchronizedEvents(event: Event, candidateEvents: List<Event>): List<Event> {
        require(event.label.isBinarySynchronizing)
        // TODO: sort resulting events according to some strategy?
        return candidateEvents.mapNotNull {
            val syncLab = event.label.synchronize(it.label) ?: return@mapNotNull null
            val dependencies = listOf(event, it)
            addEvent(syncLab, dependencies)
        }
    }

    private fun addBarrierSynchronizedEvents(event: Event, candidateEvents: List<Event>): Event? {
        require(event.label.isBarrierSynchronizing)
        val (syncLab, dependencies) =
            candidateEvents.fold(event.label to listOf(event)) { (lab, deps), candidateEvent ->
                val resultLabel = candidateEvent.label.synchronize(lab)
                if (resultLabel != null)
                    (resultLabel to deps + candidateEvent)
                else (lab to deps)
            }
        return when {
            syncLab.isCompetedResponse -> addEvent(syncLab, dependencies)
            else -> null
        }
    }

    private fun addRequestEvent(label: EventLabel): Event {
        require(label.isRequest)
        tryReplayEvent(label.threadId)?.let { event ->
            check(label == event.label)
            return event
        }
        return addEvent(label, emptyList())!!.also {
            addEventToCurrentExecution(it)
        }
    }

    private fun addResponseEvents(requestEvent: Event): Pair<Event?, List<Event>> {
        require(requestEvent.label.isRequest)
        tryReplayEvent(requestEvent.threadId)?.let { event ->
            check(event.label.isResponse)
            // TODO: check that response label is compatible with request label
            // check(label == event.label)
            return event to listOf(event)
        }
        val responseEvents = addSynchronizedEvents(requestEvent)
        // TODO: use some other strategy to select the next event in the current exploration?
        // TODO: check consistency of chosen event!
        val chosenEvent = responseEvents.lastOrNull()?.also {
            addEventToCurrentExecution(it)
        }
        return (chosenEvent to responseEvents)
    }

    private fun addTotalEvent(label: EventLabel): Event {
        require(label.isTotal)
        tryReplayEvent(label.threadId)?.let { event ->
            check(label == event.label)
            return event
        }
        return addEvent(label, emptyList())!!.also {
            addEventToCurrentExecution(it)
            addSynchronizedEvents(it)
        }
    }

    fun addThreadStartEvent(iThread: Int): Event {
        val label = ThreadStartLabel(
            threadId = iThread,
            kind = LabelKind.Request
        )
        val requestEvent = addRequestEvent(label)
        val (responseEvent, responseEvents) = addResponseEvents(requestEvent)
        checkNotNull(responseEvent)
        check(responseEvents.size == 1)
        return responseEvent
    }

    fun addThreadFinishEvent(iThread: Int): Event {
        val label = ThreadFinishLabel(
            threadId = iThread,
        )
        return addTotalEvent(label)
    }

    fun addThreadForkEvent(iThread: Int, forkThreadIds: Set<Int>): Event {
        val label = ThreadForkLabel(
            threadId = iThread,
            forkThreadIds = forkThreadIds
        )
        return addTotalEvent(label)
    }

    fun addThreadJoinEvent(iThread: Int, joinThreadIds: Set<Int>): Event {
        val label = ThreadJoinLabel(
            threadId = iThread,
            kind = LabelKind.Request,
            joinThreadIds = joinThreadIds,
        )
        val requestEvent = addRequestEvent(label)
        val (responseEvent, responseEvents) = addResponseEvents(requestEvent)
        // TODO: handle case when ThreadJoin is not ready yet
        checkNotNull(responseEvent)
        check(responseEvents.size == 1)
        return responseEvent
    }

    fun addWriteEvent(iThread: Int, memoryLocationId: Int, value: Any?, typeDescriptor: String): Event {
        val label = MemoryAccessLabel(
            threadId = iThread,
            accessKind = MemoryAccessKind.Write,
            typeDesc = typeDescriptor,
            memId = memoryLocationId,
            value = value
        )
        return addTotalEvent(label)
    }

    fun addReadEvent(iThread: Int, memoryLocationId: Int, typeDescriptor: String): Event? {
        // we lazily initialize memory location upon first read to this location
        initializeMemoryLocation(memoryLocationId, typeDescriptor)
        // we first create read-request event with unknown (null) value,
        // value will be filled later in read-response event
        val label = MemoryAccessLabel(
            threadId = iThread,
            accessKind = MemoryAccessKind.ReadRequest,
            typeDesc = typeDescriptor,
            memId = memoryLocationId,
            value = null
        )
        val requestEvent = addRequestEvent(label)
        val (responseEvent, _) = addResponseEvents(requestEvent)
        return responseEvent
    }

    private fun initializeMemoryLocation(memoryLocationId: Int, typeDescriptor: String) {
        // if there exists a write event to this location in the initialization thread,
        // (or the ghost thread, in which case memory location was already initialized)
        // then there is no need to add initialization write
        events.find {
            (it.threadId == GHOST_THREAD_ID || it.threadId == initialThreadId)
                && it.label.isMemoryAccessTo(memoryLocationId)
        }?.let { return }
        addWriteEvent(GHOST_THREAD_ID, memoryLocationId, defaultValueByDescriptor(typeDescriptor), typeDescriptor)
    }
}

class EventStructureMemoryTracker(private val eventStructure: EventStructure): MemoryTracker() {

    override fun writeValue(iThread: Int, memoryLocationId: Int, value: Any?, typeDescriptor: String) {
        eventStructure.addWriteEvent(iThread, memoryLocationId, value, typeDescriptor)
    }

    override fun readValue(iThread: Int, memoryLocationId: Int, typeDescriptor: String): Any? {
        return eventStructure.addReadEvent(iThread, memoryLocationId, typeDescriptor)?.let {
            (it.label as MemoryAccessLabel).value
        }
    }

}

<<<<<<< HEAD
// auxiliary ghost thread containing root event of the event structure
// and initialization events (e.g. initialization writes of memory locations)
private const val GHOST_THREAD_ID = -1
=======
    override fun compareAndSet(iThread: Int, memoryLocationId: Int, expectedValue: Any?, newValue: Any?, typeDescriptor: String): Boolean {
        TODO("Not yet implemented")
    }

    override fun addAndGet(iThread: Int, memoryLocationId: Int, delta: Number, typeDescriptor: String): Number {
        TODO("Not yet implemented")
    }

    override fun getAndAdd(iThread: Int, memoryLocationId: Int, delta: Number, typeDescriptor: String): Number {
        TODO("Not yet implemented")
    }
}
>>>>>>> b4e0e0c4
<|MERGE_RESOLUTION|>--- conflicted
+++ resolved
@@ -529,23 +529,19 @@
         }
     }
 
+    override fun compareAndSet(iThread: Int, memoryLocationId: Int, expectedValue: Any?, newValue: Any?, typeDescriptor: String): Boolean {
+        TODO("Not yet implemented")
+    }
+
+    override fun addAndGet(iThread: Int, memoryLocationId: Int, delta: Number, typeDescriptor: String): Number {
+        TODO("Not yet implemented")
+    }
+
+    override fun getAndAdd(iThread: Int, memoryLocationId: Int, delta: Number, typeDescriptor: String): Number {
+        TODO("Not yet implemented")
+    }
 }
 
-<<<<<<< HEAD
 // auxiliary ghost thread containing root event of the event structure
 // and initialization events (e.g. initialization writes of memory locations)
-private const val GHOST_THREAD_ID = -1
-=======
-    override fun compareAndSet(iThread: Int, memoryLocationId: Int, expectedValue: Any?, newValue: Any?, typeDescriptor: String): Boolean {
-        TODO("Not yet implemented")
-    }
-
-    override fun addAndGet(iThread: Int, memoryLocationId: Int, delta: Number, typeDescriptor: String): Number {
-        TODO("Not yet implemented")
-    }
-
-    override fun getAndAdd(iThread: Int, memoryLocationId: Int, delta: Number, typeDescriptor: String): Number {
-        TODO("Not yet implemented")
-    }
-}
->>>>>>> b4e0e0c4
+private const val GHOST_THREAD_ID = -1