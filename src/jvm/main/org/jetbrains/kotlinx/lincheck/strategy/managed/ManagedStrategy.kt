/*
 * Lincheck
 *
 * Copyright (C) 2019 - 2023 JetBrains s.r.o.
 *
 * This Source Code Form is subject to the terms of the
 * Mozilla Public License, v. 2.0. If a copy of the MPL was not distributed
 * with this file, You can obtain one at http://mozilla.org/MPL/2.0/.
 */
package org.jetbrains.kotlinx.lincheck.strategy.managed

import kotlinx.coroutines.*
import org.jetbrains.kotlinx.lincheck.*
import org.jetbrains.kotlinx.lincheck.CancellationResult.*
import org.jetbrains.kotlinx.lincheck.execution.*
import org.jetbrains.kotlinx.lincheck.runner.*
import org.jetbrains.kotlinx.lincheck.strategy.*
import org.jetbrains.kotlinx.lincheck.verifier.*
import org.objectweb.asm.*
import java.io.*
import java.lang.reflect.*
import java.util.*
import kotlin.collections.set

/**
 * This is an abstraction for all managed strategies, which encapsulated
 * the required byte-code transformation and [running][Runner] logic and provides
 * a high-level level interface to implement the strategy logic.
 *
 * It is worth noting that here we also solve all the transformation
 * and class loading problems.
 */
abstract class ManagedStrategy(
    private val testClass: Class<*>,
    scenario: ExecutionScenario,
    private val verifier: Verifier,
    private val validationFunctions: List<Method>,
    private val stateRepresentationFunction: Method?,
    private val testCfg: ManagedCTestConfiguration
) : Strategy(scenario), Closeable {
    // The number of parallel threads.
    protected val nThreads: Int = scenario.parallelExecution.size
    // Runner for scenario invocations,
    // can be replaced with a new one for trace construction.
    private var runner: Runner
    // Shares location ids between class transformers in order
    // to keep them different in different code locations.
    private val codeLocationIdProvider = CodeLocationIdProvider()

    // == EXECUTION CONTROL FIELDS ==

    // Which thread is allowed to perform operations?
    @Volatile
    protected var currentThread: Int = 0
    // Which threads finished all the operations?
    private val finished = BooleanArray(nThreads) { false }
    // Which threads are suspended?
    private val isSuspended = BooleanArray(nThreads) { false }
    // Current actor id for each thread.
    protected val currentActorId = IntArray(nThreads)
    // Ihe number of entered but not left (yet) blocks that should be ignored by the strategy analysis for each thread.
    private val ignoredSectionDepth = IntArray(nThreads) { 0 }
    // Detector of loops or hangs (i.e. active locks).
    private lateinit var loopDetector: LoopDetector
    // Tracker of acquisitions and releases of monitors.
    private lateinit var monitorTracker: MonitorTracker

    // InvocationResult that was observed by the strategy during the execution (e.g., a deadlock).
    @Volatile
    protected var suddenInvocationResult: InvocationResult? = null

    // == TRACE CONSTRUCTION FIELDS ==

    // Whether an additional information requires for the trace construction should be collected.
    private var collectTrace = false
    // Whether state representations (see `@StateRepresentation`) should be collected after interleaving events.
    private val collectStateRepresentation get() = collectTrace && stateRepresentationFunction != null
    // Trace point constructors, where `tracePointConstructors[id]`
    // stores a constructor for the corresponding code location.
    private val tracePointConstructors: MutableList<TracePointConstructor> = ArrayList()
    // Collector of all events in the execution such as thread switches.
    private var traceCollector: TraceCollector? = null // null when `collectTrace` is false
    // Stores the currently executing methods call stack for each thread.
    private val callStackTrace = Array(nThreads) { mutableListOf<CallStackTraceElement>() }
    // Stores the global number of method calls.
    private var methodCallNumber = 0
    // In case of suspension, the call stack of the corresponding `suspend`
    // methods is stored here, so that the same method call identifiers are
    // used on resumption, and the trace point before and after the suspension
    // correspond to the same method call in the trace.
    private val suspendedFunctionsStack = Array(nThreads) { mutableListOf<Int>() }

    init {
        runner = createRunner()
        // The managed state should be initialized before еру test class transformation.
        try {
            // Initialize ManagedStrategyStateHolder - it can be used during test class construction.
            ManagedStrategyStateHolder.setState(runner.classLoader, this, testClass)
            runner.initialize()
        } catch (t: Throwable) {
            runner.close()
            throw t
        }
    }

    private fun createRunner(): Runner =
        ManagedStrategyRunner(this, testClass, validationFunctions, stateRepresentationFunction, testCfg.timeoutMs, UseClocks.ALWAYS)

    override fun createTransformer(cv: ClassVisitor): ClassVisitor = ManagedStrategyTransformer(
        cv = cv,
        tracePointConstructors = tracePointConstructors,
        guarantees = testCfg.guarantees,
        eliminateLocalObjects = testCfg.eliminateLocalObjects,
        collectStateRepresentation = collectStateRepresentation,
        constructTraceRepresentation = collectTrace,
        codeLocationIdProvider = codeLocationIdProvider
    )

    override fun needsTransformation(): Boolean = true

    override fun run(): LincheckFailure? = runImpl().also { close() }

    // == STRATEGY INTERFACE METHODS ==

    /**
     * This method implements the strategy logic.
     */
    protected abstract fun runImpl(): LincheckFailure?

    /**
     * This method is invoked before every thread context switch.
     * @param iThread current thread that is about to be switched
     * @param mustSwitch whether the switch is not caused by strategy and is a must-do (e.g, because of monitor wait)
     */
    protected open fun onNewSwitch(iThread: Int, mustSwitch: Boolean) {}

    /**
     * Returns whether thread should switch at the switch point.
     * @param iThread the current thread
     */
    protected abstract fun shouldSwitch(iThread: Int): Boolean

    /**
     * Choose a thread to switch from thread [iThread].
     * @return id the chosen thread
     */
    protected abstract fun chooseThread(iThread: Int): Int

    /**
     * Returns all data to the initial state.
     */
    protected open fun initializeInvocation() {
        finished.fill(false)
        isSuspended.fill(false)
        currentActorId.fill(-1)
        loopDetector = LoopDetector(testCfg.hangingDetectionThreshold)
        monitorTracker = MonitorTracker(nThreads)
        traceCollector = if (collectTrace) TraceCollector() else null
        suddenInvocationResult = null
        ignoredSectionDepth.fill(0)
        callStackTrace.forEach { it.clear() }
        suspendedFunctionsStack.forEach { it.clear() }
        ManagedStrategyStateHolder.setState(runner.classLoader, this, testClass)
    }

    // == BASIC STRATEGY METHODS ==

    /**
     * Checks whether the [result] is a failing one or is [CompletedInvocationResult]
     * but the verification fails, and return the corresponding failure.
     * Returns `null` if the result is correct.
     */
    protected fun checkResult(result: InvocationResult): LincheckFailure? = when (result) {
        is CompletedInvocationResult -> {
            if (verifier.verifyResults(scenario, result.results)) null
            else IncorrectResultsFailure(scenario, result.results, collectTrace(result))
        }
        else -> result.toLincheckFailure(scenario, collectTrace(result))
    }

    /**
     * Re-runs the last invocation to collect its trace.
     */
    private fun collectTrace(failingResult: InvocationResult): Trace? {
        val detectedByStrategy = suddenInvocationResult != null
        val canCollectTrace = when {
            detectedByStrategy -> true // ObstructionFreedomViolationInvocationResult or UnexpectedExceptionInvocationResult
            failingResult is CompletedInvocationResult -> true
            failingResult is ValidationFailureInvocationResult -> true
            else -> false
        }

        if (!canCollectTrace) {
            // Interleaving events can be collected almost always,
            // except for the strange cases such as Runner's timeout or exceptions in LinCheck.
            return null
        }
        // Re-transform class constructing trace
        collectTrace = true
        // Replace the current runner with a new one in order to use a new
        // `TransformationClassLoader` with a transformer that inserts the trace collection logic.
        runner.close()
        runner = createRunner()
        ManagedStrategyStateHolder.setState(runner.classLoader, this, testClass)
        runner.initialize()
        val loggedResults = runInvocation()
        val sameResultTypes = loggedResults.javaClass == failingResult.javaClass
        val sameResults = loggedResults !is CompletedInvocationResult || failingResult !is CompletedInvocationResult || loggedResults.results == failingResult.results
        check(sameResultTypes && sameResults) {
            StringBuilder().apply {
                appendln("Non-determinism found. Probably caused by non-deterministic code (WeakHashMap, Object.hashCode, etc).")
                appendln("== Reporting the first execution without execution trace ==")
                appendln(failingResult.toLincheckFailure(scenario, null))
                appendln("== Reporting the second execution ==")
                appendln(loggedResults.toLincheckFailure(scenario, Trace(traceCollector!!.trace)).toString())
            }.toString()
        }
        return Trace(traceCollector!!.trace)
    }

    /**
     * Runs the next invocation with the same [scenario][ExecutionScenario].
     */
    protected fun runInvocation(): InvocationResult {
        initializeInvocation()
        val result = runner.run()
        // Has strategy already determined the invocation result?
        suddenInvocationResult?.let { return it  }
        return result
    }

    private fun failIfObstructionFreedomIsRequired(lazyMessage: () -> String) {
        if (testCfg.checkObstructionFreedom && !curActorIsBlocking && !concurrentActorCausesBlocking) {
            suddenInvocationResult = ObstructionFreedomViolationInvocationResult(lazyMessage())
            // Forcibly finish the current execution by throwing an exception.
            throw ForcibleExecutionFinishException
        }
    }

    private val curActorIsBlocking: Boolean
        get() = scenario.parallelExecution[currentThread][currentActorId[currentThread]].blocking

    private val concurrentActorCausesBlocking: Boolean
        get() = currentActorId.mapIndexed { iThread, actorId ->
                    if (iThread != currentThread && !finished[iThread])
                        scenario.parallelExecution[iThread][actorId]
                    else null
                }.filterNotNull().any { it.causesBlocking }

    private fun checkLiveLockHappened(interleavingEventsCount: Int) {
        if (interleavingEventsCount > ManagedCTestConfiguration.LIVELOCK_EVENTS_THRESHOLD) {
            suddenInvocationResult = DeadlockInvocationResult(collectThreadDump(runner))
            // Forcibly finish the current execution by throwing an exception.
            throw ForcibleExecutionFinishException
        }
    }

    override fun close() {
        runner.close()
    }

    // == EXECUTION CONTROL METHODS ==

    /**
     * Create a new switch point, where a thread context switch can occur.
     * @param iThread the current thread
     * @param iThread the number of the executed thread according to the [scenario][ExecutionScenario].
     * @param codeLocation the byte-code location identifier of the point in code.
     */
    private fun newSwitchPoint(iThread: Int, codeLocation: Int, tracePoint: TracePoint?) {
        if (!isTestThread(iThread)) return // can switch only test threads
        if (inIgnoredSection(iThread)) return // cannot suspend in ignored sections
        check(iThread == currentThread)
        var isLoop = false
        if (loopDetector.visitCodeLocation(iThread, codeLocation)) {
            failIfObstructionFreedomIsRequired {
                // Log the last event that caused obstruction freedom violation
                traceCollector?.passCodeLocation(tracePoint)
                OBSTRUCTION_FREEDOM_SPINLOCK_VIOLATION_MESSAGE
            }
            checkLiveLockHappened(loopDetector.totalOperations)
            isLoop = true
        }
        val shouldSwitch = shouldSwitch(iThread) or isLoop
        if (shouldSwitch) {
            val reason = if (isLoop) SwitchReason.ACTIVE_LOCK else SwitchReason.STRATEGY_SWITCH
            switchCurrentThread(iThread, reason)
        }
        traceCollector?.passCodeLocation(tracePoint)
        // continue the operation
    }

    /**
     * This method is executed as the first thread action.
     * @param iThread the number of the executed thread according to the [scenario][ExecutionScenario].
     */
    open fun onStart(iThread: Int) {
        awaitTurn(iThread)
    }

    /**
     * This method is executed as the last thread action if no exception has been thrown.
     * @param iThread the number of the executed thread according to the [scenario][ExecutionScenario].
     */
    open fun onFinish(iThread: Int) {
        awaitTurn(iThread)
        finished[iThread] = true
        traceCollector?.finishThread(iThread)
        doSwitchCurrentThread(iThread, true)
    }

    /**
     * This method is executed if an exception has been thrown.
     * @param iThread the number of the executed thread according to the [scenario][ExecutionScenario].
     * @param exception the exception that was thrown
     */
    open fun onFailure(iThread: Int, exception: Throwable) {
        // Despite the fact that the corresponding failure will be detected by the runner,
        // the managed strategy can construct a trace to reproduce this failure.
        // Let's then store the corresponding failing result and construct the trace.
        if (exception === ForcibleExecutionFinishException) return // not a forcible execution finish
        suddenInvocationResult = UnexpectedExceptionInvocationResult(wrapInvalidAccessFromUnnamedModuleExceptionWithDescription(exception))
    }

    override fun onActorStart(iThread: Int) {
        currentActorId[iThread]++
        callStackTrace[iThread].clear()
        suspendedFunctionsStack[iThread].clear()
        loopDetector.reset(iThread)
    }

    /**
     * Returns whether the specified thread is active and
     * can continue its execution (i.e. is not blocked/finished).
     */
    private fun isActive(iThread: Int): Boolean =
        !finished[iThread] &&
        !monitorTracker.isWaiting(iThread) &&
        !(isSuspended[iThread] && !runner.isCoroutineResumed(iThread, currentActorId[iThread]))

    /**
     * Waits until the specified thread can continue
     * the execution according to the strategy decision.
     */
    private fun awaitTurn(iThread: Int) {
        // Wait actively until the thread is allowed to continue
        var i = 0
        while (currentThread != iThread) {
            // Finish forcibly if an error occurred and we already have an `InvocationResult`.
            if (suddenInvocationResult != null) throw ForcibleExecutionFinishException
            if (++i % SPINNING_LOOP_ITERATIONS_BEFORE_YIELD == 0) Thread.yield()
        }
    }

    /**
     * A regular context thread switch to another thread.
     */
    private fun switchCurrentThread(iThread: Int, reason: SwitchReason = SwitchReason.STRATEGY_SWITCH, mustSwitch: Boolean = false) {
        traceCollector?.newSwitch(iThread, reason)
        doSwitchCurrentThread(iThread, mustSwitch)
        awaitTurn(iThread)
    }

    private fun doSwitchCurrentThread(iThread: Int, mustSwitch: Boolean = false) {
        onNewSwitch(iThread, mustSwitch)
        val switchableThreads = switchableThreads(iThread)
        if (switchableThreads.isEmpty()) {
            if (mustSwitch && !finished.all { it }) {
                // all threads are suspended
                // then switch on any suspended thread to finish it and get SuspendedResult
                val nextThread = (0 until nThreads).firstOrNull { !finished[it] && isSuspended[it] }
                if (nextThread == null) {
                    // must switch not to get into a deadlock, but there are no threads to switch.
                    suddenInvocationResult = DeadlockInvocationResult(collectThreadDump(runner))
                    // forcibly finish execution by throwing an exception.
                    throw ForcibleExecutionFinishException
                }
                currentThread = nextThread
            }
            return // ignore switch, because there is no one to switch to
        }
        val nextThreadId = chooseThread(iThread)
        currentThread = nextThreadId
    }

    /**
     * Threads to which an execution can be switched from thread [iThread].
     */
    protected fun switchableThreads(iThread: Int) = (0 until nThreads).filter { it != iThread && isActive(it) }

    private fun isTestThread(iThread: Int) = iThread < nThreads

    /**
     * The execution in an ignored section (added by transformer) or not in a test thread must not add switch points.
     * Additionally, after [ForcibleExecutionFinishException] everything is ignored.
     */
    private fun inIgnoredSection(iThread: Int): Boolean =
        !isTestThread(iThread) || ignoredSectionDepth[iThread] > 0 || suddenInvocationResult != null

    // == LISTENING METHODS ==

    /**
     * This method is executed before a shared variable read operation.
     * @param iThread the number of the executed thread according to the [scenario][ExecutionScenario].
     * @param codeLocation the byte-code location identifier of this operation.
     */
    internal fun beforeSharedVariableRead(iThread: Int, codeLocation: Int, tracePoint: ReadTracePoint?) {
        newSwitchPoint(iThread, codeLocation, tracePoint)
    }

    /**
     * This method is executed before a shared variable write operation.
     * @param iThread the number of the executed thread according to the [scenario][ExecutionScenario].
     * @param codeLocation the byte-code location identifier of this operation.
     */
    internal fun beforeSharedVariableWrite(iThread: Int, codeLocation: Int, tracePoint: WriteTracePoint?) {
        newSwitchPoint(iThread, codeLocation, tracePoint)
    }

    /**
     * This method is executed before an atomic method call.
     * Atomic method is a method that is marked by ManagedGuarantee to be treated as atomic.
     * @param iThread the number of the executed thread according to the [scenario][ExecutionScenario].
     * @param codeLocation the byte-code location identifier of this operation.
     */
    internal fun beforeAtomicMethodCall(iThread: Int, codeLocation: Int) {
        if (!isTestThread(iThread)) return
        // re-use last call trace point
        newSwitchPoint(iThread, codeLocation, callStackTrace[iThread].lastOrNull()?.call)
    }

    /**
     * @param iThread the number of the executed thread according to the [scenario][ExecutionScenario].
     * @param codeLocation the byte-code location identifier of this operation.
     * @return whether lock should be actually acquired
     */
    internal fun beforeLockAcquire(iThread: Int, codeLocation: Int, tracePoint: MonitorEnterTracePoint?, monitor: Any): Boolean {
        if (!isTestThread(iThread)) return true
        if (inIgnoredSection(iThread)) return false
        newSwitchPoint(iThread, codeLocation, tracePoint)
        // Try to acquire the monitor
        while (!monitorTracker.acquireMonitor(iThread, monitor)) {
            failIfObstructionFreedomIsRequired {
                OBSTRUCTION_FREEDOM_LOCK_VIOLATION_MESSAGE
            }
            // Switch to another thread and wait for a moment when the monitor can be acquired
            switchCurrentThread(iThread, SwitchReason.LOCK_WAIT, true)
        }
        // The monitor is acquired, finish.
        return false
    }

    /**
     * @param iThread the number of the executed thread according to the [scenario][ExecutionScenario].
     * @param codeLocation the byte-code location identifier of this operation.
     * @return whether lock should be actually released
     */
    internal fun beforeLockRelease(iThread: Int, codeLocation: Int, tracePoint: MonitorExitTracePoint?, monitor: Any): Boolean {
        if (!isTestThread(iThread)) return true
        if (inIgnoredSection(iThread)) return false
        monitorTracker.releaseMonitor(monitor)
        traceCollector?.passCodeLocation(tracePoint)
        return false
    }

    /**
     * @param iThread the number of the executed thread according to the [scenario][ExecutionScenario].
     * @param codeLocation the byte-code location identifier of this operation.
     * @param withTimeout `true` if is invoked with timeout, `false` otherwise.
     * @return whether park should be executed
     */
    @Suppress("UNUSED_PARAMETER")
    internal fun beforePark(iThread: Int, codeLocation: Int, tracePoint: ParkTracePoint?, withTimeout: Boolean): Boolean {
        newSwitchPoint(iThread, codeLocation, tracePoint)
        return false
    }

    /**
     * @param iThread the number of the executed thread according to the [scenario][ExecutionScenario].
     * @param codeLocation the byte-code location identifier of this operation.
     */
    @Suppress("UNUSED_PARAMETER")
    internal fun afterUnpark(iThread: Int, codeLocation: Int, tracePoint: UnparkTracePoint?, thread: Any) {
        if (!isTestThread(iThread)) return
        traceCollector?.passCodeLocation(tracePoint)
    }

    /**
     * @param iThread the number of the executed thread according to the [scenario][ExecutionScenario].
     * @param codeLocation the byte-code location identifier of this operation.
     * @param withTimeout `true` if is invoked with timeout, `false` otherwise.
     * @return whether `Object.wait` should be executed
     */
    internal fun beforeWait(iThread: Int, codeLocation: Int, tracePoint: WaitTracePoint?, monitor: Any, withTimeout: Boolean): Boolean {
        if (!isTestThread(iThread)) return true
        if (inIgnoredSection(iThread)) return false
        newSwitchPoint(iThread, codeLocation, tracePoint)
        failIfObstructionFreedomIsRequired {
            OBSTRUCTION_FREEDOM_WAIT_VIOLATION_MESSAGE
        }
        if (withTimeout) return false // timeouts occur instantly
        while (monitorTracker.waitOnMonitor(iThread, monitor)) {
            val mustSwitch = monitorTracker.isWaiting(iThread)
            switchCurrentThread(iThread, SwitchReason.MONITOR_WAIT, mustSwitch)
        }
        return false
    }

    /**
     * @param iThread the number of the executed thread according to the [scenario][ExecutionScenario].
     * @param codeLocation the byte-code location identifier of this operation.
     * @return whether `Object.notify` should be executed
     */
    internal fun beforeNotify(iThread: Int, codeLocation: Int, tracePoint: NotifyTracePoint?, monitor: Any, notifyAll: Boolean): Boolean {
        if (!isTestThread(iThread)) return true
        if (notifyAll)
            monitorTracker.notifyAll(monitor)
        else
            monitorTracker.notify(monitor)
        traceCollector?.passCodeLocation(tracePoint)
        return false
    }

    /**
     * This method is invoked by a test thread
     * if a coroutine was suspended.
     * @param iThread number of invoking thread
     */
    internal fun afterCoroutineSuspended(iThread: Int) {
        check(currentThread == iThread)
        isSuspended[iThread] = true
        if (runner.isCoroutineResumed(iThread, currentActorId[iThread])) {
            // `COROUTINE_SUSPENSION_CODE_LOCATION`, because we do not know the actual code location
            newSwitchPoint(iThread, COROUTINE_SUSPENSION_CODE_LOCATION, null)
        } else {
            // coroutine suspension does not violate obstruction-freedom
            switchCurrentThread(iThread, SwitchReason.SUSPENDED, true)
        }
    }

    /**
     * This method is invoked by a test thread
     * if a coroutine was resumed.
     * @param iThread number of invoking thread
     */
    internal fun afterCoroutineResumed(iThread: Int) {
        check(currentThread == iThread)
        isSuspended[iThread] = false
    }

    /**
     * This method is invoked by a test thread
     * if a coroutine was cancelled.
     * @param iThread number of invoking thread
     */
    internal fun afterCoroutineCancelled(iThread: Int) {
        check(currentThread == iThread)
        isSuspended[iThread] = false
        // method will not be resumed after suspension, so clear prepared for resume call stack
        suspendedFunctionsStack[iThread].clear()
    }

    /**
     * This method is invoked by a test thread
     * before each ignored section start.
     * These sections are determined by Strategy.ignoredEntryPoints()
     * @param iThread number of invoking thread
     */
    internal fun enterIgnoredSection(iThread: Int) {
        if (isTestThread(iThread))
            ignoredSectionDepth[iThread]++
    }

    /**
     * This method is invoked by a test thread
     * after each ignored section end.
     * @param iThread number of invoking thread
     */
    internal fun leaveIgnoredSection(iThread: Int) {
        if (isTestThread(iThread))
            ignoredSectionDepth[iThread]--
    }

    /**
     * This method is invoked by a test thread
     * before each method invocation.
     * @param codeLocation the byte-code location identifier of this invocation
     * @param iThread number of invoking thread
     */
    @Suppress("UNUSED_PARAMETER")
    internal fun beforeMethodCall(iThread: Int, codeLocation: Int, tracePoint: MethodCallTracePoint) {
        if (isTestThread(iThread) && !inIgnoredSection(iThread)) {
            check(collectTrace) { "This method should be called only when logging is enabled" }
            val callStackTrace = callStackTrace[iThread]
            val suspendedMethodStack = suspendedFunctionsStack[iThread]
            val methodId = if (suspendedMethodStack.isNotEmpty()) {
                // if there was a suspension before, then instead of creating a new identifier
                // use the one that the suspended call had
                val lastId = suspendedMethodStack.last()
                suspendedMethodStack.removeAt(suspendedMethodStack.lastIndex)
                lastId
            } else {
                methodCallNumber++
            }
            // code location of the new method call is currently the last
            callStackTrace.add(CallStackTraceElement(tracePoint, methodId))
        }
    }

    /**
     * This method is invoked by a test thread
     * after each method invocation.
     * @param iThread number of invoking thread
     * @param tracePoint the corresponding trace point for the invocation
     */
    internal fun afterMethodCall(iThread: Int, tracePoint: MethodCallTracePoint) {
        if (isTestThread(iThread) && !inIgnoredSection(iThread)) {
            check(collectTrace) { "This method should be called only when logging is enabled" }
            val callStackTrace = callStackTrace[iThread]
            if (tracePoint.wasSuspended) {
                // if a method call is suspended, save its identifier to reuse for continuation resuming
                suspendedFunctionsStack[iThread].add(callStackTrace.last().identifier)
            }
            callStackTrace.removeAt(callStackTrace.lastIndex)
        }
    }

    // == LOGGING METHODS ==

    /**
     * Creates a new [TracePoint] for a visited code location.
     * The type of the code location is defined by the used constructor.
     * This method's invocations are inserted by transformer at each code location.
     * @param constructorId which constructor to use for creating code location
     * @return the created interleaving point
     */
    fun createTracePoint(constructorId: Int): TracePoint = doCreateTracePoint(tracePointConstructors[constructorId])

    /**
     * Creates a new [CoroutineCancellationTracePoint].
     * This method is similar to [createTracePoint] method, but also adds the new trace point to the trace.
     */
    internal fun createAndLogCancellationTracePoint(): CoroutineCancellationTracePoint? {
        if (collectTrace) {
            val cancellationTracePoint = doCreateTracePoint(::CoroutineCancellationTracePoint)
            traceCollector?.passCodeLocation(cancellationTracePoint)
            return cancellationTracePoint
        }
        return null
    }

    private fun <T : TracePoint> doCreateTracePoint(constructor: (iThread: Int, actorId: Int, CallStackTrace) -> T): T {
        val iThread = currentThreadNumber()
        // use any actor id for non-test threads
        val actorId = if (!isTestThread(iThread)) Int.MIN_VALUE else currentActorId[iThread]
        return constructor(iThread, actorId, callStackTrace.getOrNull(iThread)?.toList() ?: emptyList())
    }

    /**
     * Creates a state representation and logs it.
     * This method invocations are inserted by transformer
     * after each write operation and atomic method invocation.
     */
    fun addStateRepresentation(iThread: Int) {
        if (!inIgnoredSection(iThread)) {
            check(collectTrace) { "This method should be called only when logging is enabled" }
            traceCollector?.addStateRepresentation(iThread)
        }
    }

    // == UTILITY METHODS ==

    /**
     * This method is invoked by transformed via [ManagedStrategyTransformer] code,
     * it helps to determine the number of thread we are executing on.
     *
     * @return the number of the current thread according to the [execution scenario][ExecutionScenario].
     */
    fun currentThreadNumber(): Int {
        val t = Thread.currentThread()
        return if (t is FixedActiveThreadsExecutor.TestThread) {
            t.iThread
        } else {
            nThreads
        }
    }

    /**
     * Logs thread events such as thread switches and passed code locations.
     */
    private inner class TraceCollector {
        private val _trace = mutableListOf<TracePoint>()
        val trace: List<TracePoint> = _trace

        fun newSwitch(iThread: Int, reason: SwitchReason) {
            _trace += SwitchEventTracePoint(iThread, currentActorId[iThread], reason, callStackTrace[iThread].toList())
        }

        fun finishThread(iThread: Int) {
            _trace += FinishThreadTracePoint(iThread)
        }

        fun passCodeLocation(tracePoint: TracePoint?) {
            // tracePoint can be null here if trace is not available, e.g. in case of suspension
            if (tracePoint != null) _trace += tracePoint
        }

        fun addStateRepresentation(iThread: Int) {
            val stateRepresentation = runner.constructStateRepresentation()!!
            // use call stack trace of the previous trace point
            val callStackTrace = _trace.last().callStackTrace.toList()
            _trace += StateRepresentationTracePoint(iThread, currentActorId[iThread], stateRepresentation, callStackTrace)
        }
    }
}

/**
 * This class is a [ParallelThreadsRunner] with some overrides that add callbacks
 * to the strategy so that it can known about some required events.
 */
private class ManagedStrategyRunner(
    private val managedStrategy: ManagedStrategy, testClass: Class<*>, validationFunctions: List<Method>,
    stateRepresentationMethod: Method?, timeoutMs: Long, useClocks: UseClocks
) : ParallelThreadsRunner(managedStrategy, testClass, validationFunctions, stateRepresentationMethod, timeoutMs, useClocks) {
    override fun onStart(iThread: Int) {
        super.onStart(iThread)
        managedStrategy.onStart(iThread)
    }

    override fun onFinish(iThread: Int) {
        managedStrategy.onFinish(iThread)
        super.onFinish(iThread)
    }

    override fun onFailure(iThread: Int, e: Throwable) {
        managedStrategy.onFailure(iThread, e)
        super.onFailure(iThread, e)
    }

    override fun afterCoroutineSuspended(iThread: Int) {
        super.afterCoroutineSuspended(iThread)
        managedStrategy.afterCoroutineSuspended(iThread)
    }

    override fun afterCoroutineResumed(iThread: Int) {
        super.afterCoroutineResumed(iThread)
        managedStrategy.afterCoroutineResumed(iThread)
    }

    override fun afterCoroutineCancelled(iThread: Int) {
        super.afterCoroutineCancelled(iThread)
        managedStrategy.afterCoroutineCancelled(iThread)
    }

    override fun constructStateRepresentation(): String? {
        // Enter ignored section, because Runner will call transformed state representation method
        val iThread = managedStrategy.currentThreadNumber()
        managedStrategy.enterIgnoredSection(iThread)
        val stateRepresentation = super.constructStateRepresentation()
        managedStrategy.leaveIgnoredSection(iThread)
        return stateRepresentation
    }

    override fun <T> cancelByLincheck(cont: CancellableContinuation<T>, promptCancellation: Boolean): CancellationResult {
        // Create a cancellation trace point before `cancel`, so that cancellation trace point
        // precede the events in `onCancellation` handler.
        val cancellationTracePoint = managedStrategy.createAndLogCancellationTracePoint()
        try {
            // Call the `cancel` method.
            val cancellationResult = super.cancelByLincheck(cont, promptCancellation)
            // Pass the result to `cancellationTracePoint`.
            cancellationTracePoint?.initializeCancellationResult(cancellationResult)
            // Invoke `strategy.afterCoroutineCancelled` if the coroutine was cancelled successfully.
            if (cancellationResult != CANCELLATION_FAILED)
                managedStrategy.afterCoroutineCancelled(managedStrategy.currentThreadNumber())
            return cancellationResult
        } catch(e: Throwable) {
            cancellationTracePoint?.initializeException(e)
            throw e // throw further
        }
    }
}

/**
 * Detects loops, active locks and live locks when the same code location is visited too often.
 */
private class LoopDetector(private val hangingDetectionThreshold: Int) {
    private var lastIThread = -1 // no last thread
    private val operationCounts = mutableMapOf<Int, Int>()
    var totalOperations = 0
        private set

    /**
     * Returns `true` if a loop or a hang is detected,
     * `false` otherwise.
     */
    fun visitCodeLocation(iThread: Int, codeLocation: Int): Boolean {
        // Increase the total number of happened operations for live-lock detection
        totalOperations++
        // Have the thread changed? Reset the counters in this case.
        if (lastIThread != iThread) reset(iThread)
        // Ignore coroutine suspension code locations.
        if (codeLocation == COROUTINE_SUSPENSION_CODE_LOCATION) return false
        // Increment the number of times the specified code location is visited.
        val count = operationCounts.getOrDefault(codeLocation, 0) + 1
        operationCounts[codeLocation] = count
        // Check whether the count exceeds the maximum number of repetitions for loop/hang detection.
        return count > hangingDetectionThreshold
    }

    /**
     * Resets the counters for the specified thread.
     */
    fun reset(iThread: Int) {
        operationCounts.clear()
        lastIThread = iThread
    }
}

/**
 * Tracks synchronization operations with monitors (acquire/release, wait/notify) to maintain a set of active threads.
 */
private class MonitorTracker(nThreads: Int) {
    // Maintains a set of acquired monitors with an information on which thread
    // performed the acquisition and the reentrancy depth.
    private val acquiredMonitors = IdentityHashMap<Any, MonitorAcquiringInfo>()
    // Maintains a set of monitors on which each thread is waiting.
    // Note, that a thread can wait on a free monitor if it is waiting for a `notify` call.
    // Stores `null` if thread is not waiting on any monitor.
    private val waitingMonitor = Array<MonitorAcquiringInfo?>(nThreads) { null }
    // Stores `true` for the threads which are waiting for a
    // `notify` call on the monitor stored in `acquiringMonitor`.
    private val waitForNotify = BooleanArray(nThreads) { false }

    /**
     * Performs a logical acquisition.
     */
    fun acquireMonitor(iThread: Int, monitor: Any): Boolean {
        // Increment the reentrant depth and store the
        // acquisition info if needed.
        val info = acquiredMonitors.computeIfAbsent(monitor) {
            MonitorAcquiringInfo(monitor, iThread, 0)
        }
        if (info.iThread != iThread) {
            waitingMonitor[iThread] = MonitorAcquiringInfo(monitor, iThread, 0)
            return false
        }
        info.timesAcquired++
        waitingMonitor[iThread] = null
        return true
    }

    /**
     * Performs a logical release.
     */
    fun releaseMonitor(monitor: Any) {
        // Decrement the reentrancy depth and remove the acquisition info
        // if the monitor becomes free to acquire by another thread.
        val info = acquiredMonitors[monitor]!!
        info.timesAcquired--
        if (info.timesAcquired == 0)
            acquiredMonitors.remove(monitor)
    }

    /**
     * Returns `true` if the corresponding threads is waiting on some monitor.
     */
    fun isWaiting(iThread: Int): Boolean {
        val monitor = waitingMonitor[iThread]?.monitor ?: return false
        return waitForNotify[iThread] || !canAcquireMonitor(iThread, monitor)
    }

    /**
     * Returns `true` if the monitor is already acquired by
     * the thread [iThread], or if this monitor is free to acquire.
     */
    private fun canAcquireMonitor(iThread: Int, monitor: Any) =
        acquiredMonitors[monitor]?.iThread?.equals(iThread) ?: true

    /**
     * Performs a logical wait, [isWaiting] for the specified thread
     * returns `true` until the corresponding [notify] or [notifyAll] is invoked.
     */
    fun waitOnMonitor(iThread: Int, monitor: Any): Boolean {
        // TODO: we can add spurious wakeups here
        var info = acquiredMonitors[monitor]
        if (info != null) {
            // in case when lock is currently acquired by another thread continue waiting
            if (info.iThread != iThread)
                return true
            // in case when current thread owns the lock we release it
            // in order to give other thread a chance to acquire it
            // and put the current thread into waiting state
            waitForNotify[iThread] = true
            waitingMonitor[iThread] = info
            acquiredMonitors.remove(monitor)
            return true
        }
        // otherwise the lock is held by no-one and can be acquired
        info = waitingMonitor[iThread]
        check(info != null && info.monitor === monitor && info.iThread == iThread) {
            "Monitor should have been acquired by this thread"
        }
        // if there has been no `notify` yet continue waiting
        if (waitForNotify[iThread])
            return true
        // otherwise acquire monitor restoring its re-entrance depth
        acquiredMonitors[monitor] = info
        waitingMonitor[iThread] = null
        return false
    }

    /**
     * Just notify all thread. Odd threads will have a spurious wakeup
     */
    fun notify(monitor: Any) = notifyAll(monitor)

    /**
     * Performs the logical `notifyAll`.
     */
    fun notifyAll(monitor: Any): Unit = waitingMonitor.forEachIndexed { iThread, info ->
        if (monitor === info?.monitor)
            waitForNotify[iThread] = false
    }

    /**
     * Stores the [monitor], id of the thread acquired the monitor [iThread],
     * and the number of reentrant acquisitions [timesAcquired].
     */
    private class MonitorAcquiringInfo(val monitor: Any, val iThread: Int, var timesAcquired: Int)
}

/**
 * This exception is used to finish the execution correctly for managed strategies.
 * Otherwise, there is no way to do it in case of (e.g.) deadlocks.
 * If we just leave it, then the execution will not be halted.
 * If we forcibly pass through all barriers, then we can get another exception due to being in an incorrect state.
 */
internal object ForcibleExecutionFinishException : RuntimeException() {
    // do not create a stack trace -- it simply can be unsafe
    override fun fillInStackTrace() = this
}

private const val COROUTINE_SUSPENSION_CODE_LOCATION = -1 // currently the exact place of coroutine suspension is not known

<<<<<<< HEAD
private const val OBSTRUCTION_FREEDOM_SPINLOCK_VIOLATION_MESSAGE =
    "The algorithm should be non-blocking, but an active lock is detected"

private const val OBSTRUCTION_FREEDOM_LOCK_VIOLATION_MESSAGE =
    "The algorithm should be non-blocking, but a lock is detected"

private const val OBSTRUCTION_FREEDOM_WAIT_VIOLATION_MESSAGE =
    "The algorithm should be non-blocking, but a wait call is detected"
=======
private const val SPINNING_LOOP_ITERATIONS_BEFORE_YIELD = 100_000
>>>>>>> 66b2acf4
<|MERGE_RESOLUTION|>--- conflicted
+++ resolved
@@ -943,7 +943,8 @@
 
 private const val COROUTINE_SUSPENSION_CODE_LOCATION = -1 // currently the exact place of coroutine suspension is not known
 
-<<<<<<< HEAD
+private const val SPINNING_LOOP_ITERATIONS_BEFORE_YIELD = 100_000
+
 private const val OBSTRUCTION_FREEDOM_SPINLOCK_VIOLATION_MESSAGE =
     "The algorithm should be non-blocking, but an active lock is detected"
 
@@ -951,7 +952,4 @@
     "The algorithm should be non-blocking, but a lock is detected"
 
 private const val OBSTRUCTION_FREEDOM_WAIT_VIOLATION_MESSAGE =
-    "The algorithm should be non-blocking, but a wait call is detected"
-=======
-private const val SPINNING_LOOP_ITERATIONS_BEFORE_YIELD = 100_000
->>>>>>> 66b2acf4
+    "The algorithm should be non-blocking, but a wait call is detected"