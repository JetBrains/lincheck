--- conflicted
+++ resolved
@@ -96,26 +96,10 @@
     // correspond to the same method call in the trace.
     private val suspendedFunctionsStack = Array(nThreads) { mutableListOf<Int>() }
 
-<<<<<<< HEAD
     private val methodCallTracePointStack = (0 until nThreads + 2).map { mutableListOf<MethodCallTracePoint>() }
-=======
-    init {
-        runner = createRunner()
-        // The managed state should be initialized before еру test class transformation.
-        try {
-            // Initialize ManagedStrategyStateHolder - it can be used during test class construction.
-            ManagedStrategyStateHolder.setState(runner.classLoader, this, testClass)
-            runner.initialize()
-        } catch (t: Throwable) {
-            runner.close()
-            throw t
-        }
-    }
 
     private fun createRunner(): ManagedStrategyRunner =
         ManagedStrategyRunner(this, testClass, validationFunction, stateRepresentationFunction, testCfg.timeoutMs, UseClocks.ALWAYS)
->>>>>>> 52a03530
-
     private val userDefinedGuarantees: List<ManagedStrategyGuarantee>? = testCfg.guarantees.ifEmpty { null }
 
 
@@ -1641,13 +1625,8 @@
 private class ManagedStrategyRunner(
     private val managedStrategy: ManagedStrategy, testClass: Class<*>, validationFunction: Actor?,
     stateRepresentationMethod: Method?, timeoutMs: Long, useClocks: UseClocks
-<<<<<<< HEAD
-) : ParallelThreadsRunner(managedStrategy, testClass, validationFunctions, stateRepresentationMethod, timeoutMs, useClocks) {
+) : ParallelThreadsRunner(managedStrategy, testClass, validationFunction, stateRepresentationMethod, timeoutMs, useClocks) {
     override fun onStart(iThread: Int) = runInIgnoredSection {
-=======
-) : ParallelThreadsRunner(managedStrategy, testClass, validationFunction, stateRepresentationMethod, timeoutMs, useClocks) {
-    override fun onStart(iThread: Int) {
->>>>>>> 52a03530
         if (currentExecutionPart !== PARALLEL) return
         managedStrategy.onStart(iThread)
     }
