/*
 * Lincheck
 *
 * Copyright (C) 2019 - 2023 JetBrains s.r.o.
 *
 * This Source Code Form is subject to the terms of the
 * Mozilla Public License, v. 2.0. If a copy of the MPL was not distributed
 * with this file, You can obtain one at http://mozilla.org/MPL/2.0/.
 */
package org.jetbrains.kotlinx.lincheck.strategy.managed

import kotlinx.coroutines.*
import org.jetbrains.kotlinx.lincheck.*
import org.jetbrains.kotlinx.lincheck.CancellationResult.*
import org.jetbrains.kotlinx.lincheck.execution.*
import org.jetbrains.kotlinx.lincheck.runner.*
import org.jetbrains.kotlinx.lincheck.strategy.*
import org.jetbrains.kotlinx.lincheck.verifier.*
import org.objectweb.asm.*
import java.io.*
import java.lang.reflect.*
import java.util.*
import kotlin.collections.ArrayList
import kotlin.collections.set

/**
 * This is an abstraction for all managed strategies, which encapsulated
 * the required byte-code transformation and [running][Runner] logic and provides
 * a high-level level interface to implement the strategy logic.
 *
 * It is worth noting that here we also solve all the transformation
 * and class loading problems.
 */
abstract class ManagedStrategy(
    private val testClass: Class<*>,
    scenario: ExecutionScenario,
    private val verifier: Verifier,
    private val validationFunctions: List<Method>,
    private val stateRepresentationFunction: Method?,
    private val testCfg: ManagedCTestConfiguration
) : Strategy(scenario), Closeable {
    // The number of parallel threads.
    protected val nThreads: Int = scenario.parallelExecution.size
    // Runner for scenario invocations,
    // can be replaced with a new one for trace construction.
    private var runner: Runner
    // Shares location ids between class transformers in order
    // to keep them different in different code locations.
    private val codeLocationIdProvider = CodeLocationIdProvider()

    // == EXECUTION CONTROL FIELDS ==

    // Which thread is allowed to perform operations?
    @Volatile
    protected var currentThread: Int = 0

    // Which threads finished all the operations?
    private val finished = BooleanArray(nThreads) { false }
    // Which threads are suspended?
    private val isSuspended = BooleanArray(nThreads) { false }
    // Current actor id for each thread.
    protected val currentActorId = IntArray(nThreads)
    // Ihe number of entered but not left (yet) blocks that should be ignored by the strategy analysis for each thread.
    private val ignoredSectionDepth = IntArray(nThreads) { 0 }
    // Detector of loops or hangs (i.e. active locks).
    protected val loopDetector: LoopDetector = LoopDetector(testCfg.hangingDetectionThreshold)

    // Tracker of acquisitions and releases of monitors.
    private lateinit var monitorTracker: MonitorTracker

    // InvocationResult that was observed by the strategy during the execution (e.g., a deadlock).
    @Volatile
    protected var suddenInvocationResult: InvocationResult? = null

    // == TRACE CONSTRUCTION FIELDS ==

    // Whether an additional information requires for the trace construction should be collected.
    private var collectTrace = false
    // Whether state representations (see `@StateRepresentation`) should be collected after interleaving events.
    private val collectStateRepresentation get() = collectTrace && stateRepresentationFunction != null
    // Trace point constructors, where `tracePointConstructors[id]`
    // stores a constructor for the corresponding code location.
    private val tracePointConstructors: MutableList<TracePointConstructor> = ArrayList()
    // Collector of all events in the execution such as thread switches.
    private var traceCollector: TraceCollector? = null // null when `collectTrace` is false
    // Stores the currently executing methods call stack for each thread.
    private val callStackTrace = Array(nThreads) { mutableListOf<CallStackTraceElement>() }
    // Stores the global number of method calls.
    private var methodCallNumber = 0
    // In case of suspension, the call stack of the corresponding `suspend`
    // methods is stored here, so that the same method call identifiers are
    // used on resumption, and the trace point before and after the suspension
    // correspond to the same method call in the trace.
    private val suspendedFunctionsStack = Array(nThreads) { mutableListOf<Int>() }

    init {
        runner = createRunner()
        // The managed state should be initialized before еру test class transformation.
        try {
            // Initialize ManagedStrategyStateHolder - it can be used during test class construction.
            ManagedStrategyStateHolder.setState(runner.classLoader, this, testClass)
            runner.initialize()
        } catch (t: Throwable) {
            runner.close()
            throw t
        }
    }

    private fun createRunner(): Runner =
        ManagedStrategyRunner(this, testClass, validationFunctions, stateRepresentationFunction, testCfg.timeoutMs, UseClocks.ALWAYS)

    override fun createTransformer(cv: ClassVisitor): ClassVisitor = ManagedStrategyTransformer(
        cv = cv,
        tracePointConstructors = tracePointConstructors,
        guarantees = testCfg.guarantees,
        eliminateLocalObjects = testCfg.eliminateLocalObjects,
        collectStateRepresentation = collectStateRepresentation,
        constructTraceRepresentation = collectTrace,
        codeLocationIdProvider = codeLocationIdProvider
    )

    override fun needsTransformation(): Boolean = true

    override fun run(): LincheckFailure? = runImpl().also { close() }

    // == STRATEGY INTERFACE METHODS ==

    /**
     * This method implements the strategy logic.
     */
    protected abstract fun runImpl(): LincheckFailure?

    /**
     * This method is invoked before every thread context switch.
     * @param iThread current thread that is about to be switched
     * @param mustSwitch whether the switch is not caused by strategy and is a must-do (e.g, because of monitor wait)
     */
    protected open fun onNewSwitch(iThread: Int, mustSwitch: Boolean) {}

    /**
     * Returns whether thread should switch at the switch point.
     * @param iThread the current thread
     */
    protected abstract fun shouldSwitch(iThread: Int): Boolean

    /**
     * Choose a thread to switch from thread [iThread].
     * @return id the chosen thread
     */
    protected abstract fun chooseThread(iThread: Int): Int

    /**
     * Returns all data to the initial state.
     */
    protected open fun initializeInvocation() {
        finished.fill(false)
        isSuspended.fill(false)
        currentActorId.fill(-1)
        monitorTracker = MonitorTracker(nThreads)
        traceCollector = if (collectTrace) TraceCollector() else null
        suddenInvocationResult = null
        ignoredSectionDepth.fill(0)
        callStackTrace.forEach { it.clear() }
        suspendedFunctionsStack.forEach { it.clear() }
        ManagedStrategyStateHolder.setState(runner.classLoader, this, testClass)
    }

    // == BASIC STRATEGY METHODS ==

    /**
     * Checks whether the [result] is a failing one or is [CompletedInvocationResult]
     * but the verification fails, and return the corresponding failure.
     * Returns `null` if the result is correct.
     */
    protected fun checkResult(result: InvocationResult): LincheckFailure? = when (result) {
        is CompletedInvocationResult -> {
            if (verifier.verifyResults(scenario, result.results)) null
            else IncorrectResultsFailure(scenario, result.results, collectTrace(result))
        }
        else -> result.toLincheckFailure(scenario, collectTrace(result))
    }

    /**
     * Re-runs the last invocation to collect its trace.
     */
    private fun collectTrace(failingResult: InvocationResult): Trace? {
        val detectedByStrategy = suddenInvocationResult != null
        val canCollectTrace = when {
            detectedByStrategy -> true // ObstructionFreedomViolationInvocationResult or UnexpectedExceptionInvocationResult
            failingResult is CompletedInvocationResult -> true
            failingResult is ValidationFailureInvocationResult -> true
            else -> false
        }

        if (!canCollectTrace) {
            // Interleaving events can be collected almost always,
            // except for the strange cases such as Runner's timeout or exceptions in LinCheck.
            return null
        }
        // Re-transform class constructing trace
        collectTrace = true
        // Replace the current runner with a new one in order to use a new
        // `TransformationClassLoader` with a transformer that inserts the trace collection logic.
        runner.close()
        runner = createRunner()
        ManagedStrategyStateHolder.setState(runner.classLoader, this, testClass)
        runner.initialize()

        loopDetector.enableReplayMode(
            failDueToDeadlockInTheEnd = failingResult is DeadlockInvocationResult || failingResult is ObstructionFreedomViolationInvocationResult
        )

        val loggedResults = runInvocation()
        val sameResultTypes = loggedResults.javaClass == failingResult.javaClass
        val sameResults =
            loggedResults !is CompletedInvocationResult || failingResult !is CompletedInvocationResult || loggedResults.results == failingResult.results
        check(sameResultTypes && sameResults) {
            StringBuilder().apply {
                appendln("Non-determinism found. Probably caused by non-deterministic code (WeakHashMap, Object.hashCode, etc).")
                appendln("== Reporting the first execution without execution trace ==")
                appendln(failingResult.toLincheckFailure(scenario, null))
                appendln("== Reporting the second execution ==")
                appendln(loggedResults.toLincheckFailure(scenario, Trace(traceCollector!!.trace)).toString())
            }.toString()
        }
        return Trace(traceCollector!!.trace)
    }

    /**
     * Runs the next invocation with the same [scenario][ExecutionScenario].
     */
    protected fun runInvocation(): InvocationResult {
        initializeInvocation()
        val result = runner.run()
        // Has strategy already determined the invocation result?
        suddenInvocationResult?.let { return it }
        return result
    }

    private fun failIfObstructionFreedomIsRequired(lazyMessage: () -> String) {
        if (testCfg.checkObstructionFreedom && !curActorIsBlocking && !concurrentActorCausesBlocking) {
            suddenInvocationResult = ObstructionFreedomViolationInvocationResult(lazyMessage())
            // Forcibly finish the current execution by throwing an exception.
            throw ForcibleExecutionFinishException
        }
    }

    private val curActorIsBlocking: Boolean
        get() = scenario.parallelExecution[currentThread][currentActorId[currentThread]].blocking

    private val concurrentActorCausesBlocking: Boolean
        get() = currentActorId.mapIndexed { iThread, actorId ->
            if (iThread != currentThread && !finished[iThread])
                scenario.parallelExecution[iThread][actorId]
            else null
        }.filterNotNull().any { it.causesBlocking }

    private fun failDueToDeadlock(): Nothing {
        suddenInvocationResult = DeadlockInvocationResult()
        // Forcibly finish the current execution by throwing an exception.
        throw ForcibleExecutionFinishException
    }

    override fun close() {
        runner.close()
    }

    // == EXECUTION CONTROL METHODS ==

    /**
     * Create a new switch point, where a thread context switch can occur.
     * @param iThread the current thread
     * @param iThread the number of the executed thread according to the [scenario][ExecutionScenario].
     * @param codeLocation the byte-code location identifier of the point in code.
     */
    private fun newSwitchPoint(iThread: Int, codeLocation: Int, tracePoint: TracePoint?) {
        if (!isTestThread(iThread)) return // can switch only test threads
        if (inIgnoredSection(iThread)) return // cannot suspend in ignored sections
        check(iThread == currentThread)
        var isLoop = false
        if (loopDetector.visitCodeLocation(iThread, codeLocation)) {
            failIfObstructionFreedomIsRequired {
                // Log the last event that caused obstruction freedom violation
                traceCollector?.passCodeLocation(tracePoint)
<<<<<<< HEAD
                ACTIVE_LOCK_OBSTRUCTION_FREEDOM_VIOLATION_MESSAGE
=======
                OBSTRUCTION_FREEDOM_SPINLOCK_VIOLATION_MESSAGE
>>>>>>> 84397d77
            }
            isLoop = true
        }
        val shouldSwitch = shouldSwitch(iThread) or isLoop
        if (shouldSwitch) {
            if (isLoop) {
                switchCurrentThreadDueToActiveLock(iThread, loopDetector.replayModeCurrentCyclePeriod)
            } else {
                switchCurrentThread(iThread, SwitchReason.STRATEGY_SWITCH)
            }
        }
        traceCollector?.passCodeLocation(tracePoint)
        // continue the operation
    }

    /**
     * This method is executed as the first thread action.
     * @param iThread the number of the executed thread according to the [scenario][ExecutionScenario].
     */
    open fun onStart(iThread: Int) {
        awaitTurn(iThread)
    }

    /**
     * This method is executed as the last thread action if no exception has been thrown.
     * @param iThread the number of the executed thread according to the [scenario][ExecutionScenario].
     */
    open fun onFinish(iThread: Int) {
        awaitTurn(iThread)
        finished[iThread] = true
        traceCollector?.finishThread(iThread)
        loopDetector.onThreadFinish(iThread)
        doSwitchCurrentThread(iThread = iThread, mustSwitch = true)
    }

    /**
     * This method is executed if an exception has been thrown.
     * @param iThread the number of the executed thread according to the [scenario][ExecutionScenario].
     * @param exception the exception that was thrown
     */
    open fun onFailure(iThread: Int, exception: Throwable) {
        // Despite the fact that the corresponding failure will be detected by the runner,
        // the managed strategy can construct a trace to reproduce this failure.
        // Let's then store the corresponding failing result and construct the trace.
        if (exception === ForcibleExecutionFinishException) return // not a forcible execution finish
        suddenInvocationResult =
            UnexpectedExceptionInvocationResult(wrapInvalidAccessFromUnnamedModuleExceptionWithDescription(exception))
    }

    override fun onActorStart(iThread: Int) {
        currentActorId[iThread]++
        callStackTrace[iThread].clear()
        suspendedFunctionsStack[iThread].clear()
    }

    /**
     * Returns whether the specified thread is active and
     * can continue its execution (i.e. is not blocked/finished).
     */
    private fun isActive(iThread: Int): Boolean =
        !finished[iThread] &&
        !monitorTracker.isWaiting(iThread) &&
        !(isSuspended[iThread] && !runner.isCoroutineResumed(iThread, currentActorId[iThread]))

    /**
     * Waits until the specified thread can continue
     * the execution according to the strategy decision.
     */
    private fun awaitTurn(iThread: Int) {
        // Wait actively until the thread is allowed to continue
        var i = 0
        while (currentThread != iThread) {
            // Finish forcibly if an error occurred and we already have an `InvocationResult`.
            if (suddenInvocationResult != null) throw ForcibleExecutionFinishException
            if (++i % SPINNING_LOOP_ITERATIONS_BEFORE_YIELD == 0) Thread.yield()
        }
    }

    /**
     * A regular context thread switch to another thread.
     */
    private fun switchCurrentThread(iThread: Int, reason: SwitchReason = SwitchReason.STRATEGY_SWITCH, mustSwitch: Boolean = false) {
        traceCollector?.newSwitch(iThread, reason)
        doSwitchCurrentThread(iThread, mustSwitch)
        awaitTurn(iThread)
    }

    /**
     * A regular context thread switch to another thread.
     */
    private fun switchCurrentThreadDueToActiveLock(
        iThread: Int, cyclePeriod: Int
    ) {
        traceCollector?.newActiveLockSwitch(iThread, cyclePeriod)
        doSwitchCurrentThread(iThread, false)
        awaitTurn(iThread)
    }

    private fun doSwitchCurrentThread(iThread: Int, mustSwitch: Boolean = false) {
        onNewSwitch(iThread, mustSwitch)
        val switchableThreads = switchableThreads(iThread)
        if (switchableThreads.isEmpty()) {
            if (mustSwitch && !finished.all { it }) {
                // all threads are suspended
                // then switch on any suspended thread to finish it and get SuspendedResult
                val nextThread = (0 until nThreads).firstOrNull { !finished[it] && isSuspended[it] }
                if (nextThread == null) {
                    // must switch not to get into a deadlock, but there are no threads to switch.
                    suddenInvocationResult = DeadlockInvocationResult()
                    // forcibly finish execution by throwing an exception.
                    throw ForcibleExecutionFinishException
                }
                setCurrentThread(nextThread)
            }
            return // ignore switch, because there is no one to switch to
        }
        val nextThread = chooseThread(iThread)
        setCurrentThread(nextThread)
    }

    @JvmName("setNextThread")
    private fun setCurrentThread(nextThread: Int) {
        loopDetector.onThreadSwitch(nextThread)
        currentThread = nextThread
    }

    /**
     * Threads to which an execution can be switched from thread [iThread].
     */
    protected fun switchableThreads(iThread: Int) = (0 until nThreads).filter { it != iThread && isActive(it) }

    private fun isTestThread(iThread: Int) = iThread < nThreads

    /**
     * The execution in an ignored section (added by transformer) or not in a test thread must not add switch points.
     * Additionally, after [ForcibleExecutionFinishException] everything is ignored.
     */
    private fun inIgnoredSection(iThread: Int): Boolean =
        !isTestThread(iThread) || ignoredSectionDepth[iThread] > 0 || suddenInvocationResult != null

    // == LISTENING METHODS ==

    /**
     * This method is executed before a shared variable read operation.
     * @param iThread the number of the executed thread according to the [scenario][ExecutionScenario].
     * @param codeLocation the byte-code location identifier of this operation.
     */
    internal fun beforeSharedVariableRead(iThread: Int, codeLocation: Int, tracePoint: ReadTracePoint?) {
        newSwitchPoint(iThread, codeLocation, tracePoint)
    }

    /**
     * This method is executed before a shared variable write operation.
     * @param iThread the number of the executed thread according to the [scenario][ExecutionScenario].
     * @param codeLocation the byte-code location identifier of this operation.
     */
    internal fun beforeSharedVariableWrite(iThread: Int, codeLocation: Int, tracePoint: WriteTracePoint?) {
        newSwitchPoint(iThread, codeLocation, tracePoint)
    }

    /**
     * This method is executed before an atomic method call.
     * Atomic method is a method that is marked by ManagedGuarantee to be treated as atomic.
     * @param iThread the number of the executed thread according to the [scenario][ExecutionScenario].
     * @param codeLocation the byte-code location identifier of this operation.
     */
    internal fun beforeAtomicMethodCall(iThread: Int, codeLocation: Int) {
        if (!isTestThread(iThread)) return
        // re-use last call trace point
        newSwitchPoint(iThread, codeLocation, callStackTrace[iThread].lastOrNull()?.call)
    }

    /**
     * @param iThread the number of the executed thread according to the [scenario][ExecutionScenario].
     * @param codeLocation the byte-code location identifier of this operation.
     * @return whether lock should be actually acquired
     */
    internal fun beforeLockAcquire(iThread: Int, codeLocation: Int, tracePoint: MonitorEnterTracePoint?, monitor: Any): Boolean {
        if (!isTestThread(iThread)) return true
        if (inIgnoredSection(iThread)) return false
        newSwitchPoint(iThread, codeLocation, tracePoint)
        // Try to acquire the monitor
        while (!monitorTracker.acquireMonitor(iThread, monitor)) {
            failIfObstructionFreedomIsRequired {
                OBSTRUCTION_FREEDOM_LOCK_VIOLATION_MESSAGE
            }
            // Switch to another thread and wait for a moment when the monitor can be acquired
            switchCurrentThread(iThread, SwitchReason.LOCK_WAIT, true)
        }
        // The monitor is acquired, finish.
        return false
    }

    /**
     * @param iThread the number of the executed thread according to the [scenario][ExecutionScenario].
     * @param codeLocation the byte-code location identifier of this operation.
     * @return whether lock should be actually released
     */
    internal fun beforeLockRelease(iThread: Int, codeLocation: Int, tracePoint: MonitorExitTracePoint?, monitor: Any): Boolean {
        if (!isTestThread(iThread)) return true
        if (inIgnoredSection(iThread)) return false
        monitorTracker.releaseMonitor(monitor)
        traceCollector?.passCodeLocation(tracePoint)
        return false
    }

    /**
     * @param iThread the number of the executed thread according to the [scenario][ExecutionScenario].
     * @param codeLocation the byte-code location identifier of this operation.
     * @param withTimeout `true` if is invoked with timeout, `false` otherwise.
     * @return whether park should be executed
     */
    @Suppress("UNUSED_PARAMETER")
    internal fun beforePark(iThread: Int, codeLocation: Int, tracePoint: ParkTracePoint?, withTimeout: Boolean): Boolean {
        newSwitchPoint(iThread, codeLocation, tracePoint)
        return false
    }

    /**
     * @param iThread the number of the executed thread according to the [scenario][ExecutionScenario].
     * @param codeLocation the byte-code location identifier of this operation.
     */
    @Suppress("UNUSED_PARAMETER")
    internal fun afterUnpark(iThread: Int, codeLocation: Int, tracePoint: UnparkTracePoint?, thread: Any) {
        if (!isTestThread(iThread)) return
        traceCollector?.passCodeLocation(tracePoint)
    }

    /**
     * @param iThread the number of the executed thread according to the [scenario][ExecutionScenario].
     * @param codeLocation the byte-code location identifier of this operation.
     * @param withTimeout `true` if is invoked with timeout, `false` otherwise.
     * @return whether `Object.wait` should be executed
     */
    internal fun beforeWait(iThread: Int, codeLocation: Int, tracePoint: WaitTracePoint?, monitor: Any, withTimeout: Boolean): Boolean {
        if (!isTestThread(iThread)) return true
        if (inIgnoredSection(iThread)) return false
        newSwitchPoint(iThread, codeLocation, tracePoint)
        failIfObstructionFreedomIsRequired {
            OBSTRUCTION_FREEDOM_WAIT_VIOLATION_MESSAGE
        }
        if (withTimeout) return false // timeouts occur instantly
        while (monitorTracker.waitOnMonitor(iThread, monitor)) {
            val mustSwitch = monitorTracker.isWaiting(iThread)
            switchCurrentThread(iThread, SwitchReason.MONITOR_WAIT, mustSwitch)
        }
        return false
    }

    /**
     * @param iThread the number of the executed thread according to the [scenario][ExecutionScenario].
     * @param codeLocation the byte-code location identifier of this operation.
     * @return whether `Object.notify` should be executed
     */
    internal fun beforeNotify(iThread: Int, codeLocation: Int, tracePoint: NotifyTracePoint?, monitor: Any, notifyAll: Boolean): Boolean {
        if (!isTestThread(iThread)) return true
        if (notifyAll)
            monitorTracker.notifyAll(monitor)
        else
            monitorTracker.notify(monitor)
        traceCollector?.passCodeLocation(tracePoint)
        return false
    }

    /**
     * This method is invoked by a test thread
     * if a coroutine was suspended.
     * @param iThread number of invoking thread
     */
    internal fun afterCoroutineSuspended(iThread: Int) {
        check(currentThread == iThread)
        isSuspended[iThread] = true
        if (runner.isCoroutineResumed(iThread, currentActorId[iThread])) {
            // `COROUTINE_SUSPENSION_CODE_LOCATION`, because we do not know the actual code location
            newSwitchPoint(iThread, COROUTINE_SUSPENSION_CODE_LOCATION, null)
        } else {
            // coroutine suspension does not violate obstruction-freedom
            switchCurrentThread(iThread, SwitchReason.SUSPENDED, true)
        }
    }

    /**
     * This method is invoked by a test thread
     * if a coroutine was resumed.
     * @param iThread number of invoking thread
     */
    internal fun afterCoroutineResumed(iThread: Int) {
        check(currentThread == iThread)
        isSuspended[iThread] = false
    }

    /**
     * This method is invoked by a test thread
     * if a coroutine was cancelled.
     * @param iThread number of invoking thread
     */
    internal fun afterCoroutineCancelled(iThread: Int) {
        check(currentThread == iThread)
        isSuspended[iThread] = false
        // method will not be resumed after suspension, so clear prepared for resume call stack
        suspendedFunctionsStack[iThread].clear()
    }

    /**
     * This method is invoked by a test thread
     * before each ignored section start.
     * These sections are determined by Strategy.ignoredEntryPoints()
     * @param iThread number of invoking thread
     */
    internal fun enterIgnoredSection(iThread: Int) {
        if (isTestThread(iThread))
            ignoredSectionDepth[iThread]++
    }

    /**
     * This method is invoked by a test thread
     * after each ignored section end.
     * @param iThread number of invoking thread
     */
    internal fun leaveIgnoredSection(iThread: Int) {
        if (isTestThread(iThread))
            ignoredSectionDepth[iThread]--
    }

    /**
     * This method is invoked by a test thread
     * before each method invocation.
     * @param codeLocation the byte-code location identifier of this invocation
     * @param iThread number of invoking thread
     */
    @Suppress("UNUSED_PARAMETER")
    internal fun beforeMethodCall(iThread: Int, codeLocation: Int, tracePoint: MethodCallTracePoint) {
        if (isTestThread(iThread) && !inIgnoredSection(iThread)) {
            check(collectTrace) { "This method should be called only when logging is enabled" }
            val callStackTrace = callStackTrace[iThread]
            val suspendedMethodStack = suspendedFunctionsStack[iThread]
            val methodId = if (suspendedMethodStack.isNotEmpty()) {
                // if there was a suspension before, then instead of creating a new identifier
                // use the one that the suspended call had
                val lastId = suspendedMethodStack.last()
                suspendedMethodStack.removeAt(suspendedMethodStack.lastIndex)
                lastId
            } else {
                methodCallNumber++
            }
            // code location of the new method call is currently the last
            callStackTrace.add(CallStackTraceElement(tracePoint, methodId))
        }
    }

    /**
     * This method is invoked by a test thread
     * after each method invocation.
     * @param iThread number of invoking thread
     * @param tracePoint the corresponding trace point for the invocation
     */
    internal fun afterMethodCall(iThread: Int, tracePoint: MethodCallTracePoint) {
        if (isTestThread(iThread) && !inIgnoredSection(iThread)) {
            check(collectTrace) { "This method should be called only when logging is enabled" }
            val callStackTrace = callStackTrace[iThread]
            if (tracePoint.wasSuspended) {
                // if a method call is suspended, save its identifier to reuse for continuation resuming
                suspendedFunctionsStack[iThread].add(callStackTrace.last().identifier)
            }
            callStackTrace.removeAt(callStackTrace.lastIndex)
        }
    }

    // == LOGGING METHODS ==

    /**
     * Creates a new [TracePoint] for a visited code location.
     * The type of the code location is defined by the used constructor.
     * This method's invocations are inserted by transformer at each code location.
     * @param constructorId which constructor to use for creating code location
     * @return the created interleaving point
     */
    fun createTracePoint(constructorId: Int): TracePoint = doCreateTracePoint(tracePointConstructors[constructorId])

    /**
     * Creates a new [CoroutineCancellationTracePoint].
     * This method is similar to [createTracePoint] method, but also adds the new trace point to the trace.
     */
    internal fun createAndLogCancellationTracePoint(): CoroutineCancellationTracePoint? {
        if (collectTrace) {
            val cancellationTracePoint = doCreateTracePoint(::CoroutineCancellationTracePoint)
            traceCollector?.passCodeLocation(cancellationTracePoint)
            return cancellationTracePoint
        }
        return null
    }

    private fun <T : TracePoint> doCreateTracePoint(constructor: (iThread: Int, actorId: Int, CallStackTrace) -> T): T {
        val iThread = currentThreadNumber()
        // use any actor id for non-test threads
        val actorId = if (!isTestThread(iThread)) Int.MIN_VALUE else currentActorId[iThread]
        return constructor(iThread, actorId, callStackTrace.getOrNull(iThread)?.toList() ?: emptyList())
    }

    /**
     * Creates a state representation and logs it.
     * This method invocations are inserted by transformer
     * after each write operation and atomic method invocation.
     */
    fun addStateRepresentation(iThread: Int) {
        if (!inIgnoredSection(iThread)) {
            check(collectTrace) { "This method should be called only when logging is enabled" }
            traceCollector?.addStateRepresentation(iThread)
        }
    }

    // == UTILITY METHODS ==

    /**
     * This method is invoked by transformed via [ManagedStrategyTransformer] code,
     * it helps to determine the number of thread we are executing on.
     *
     * @return the number of the current thread according to the [execution scenario][ExecutionScenario].
     */
    fun currentThreadNumber(): Int {
        val t = Thread.currentThread()
        return if (t is FixedActiveThreadsExecutor.TestThread) {
            t.iThread
        } else {
            nThreads
        }
    }

    /**
     * Logs thread events such as thread switches and passed code locations.
     */
    private inner class TraceCollector {
        private val _trace = mutableListOf<TracePoint>()
        val trace: List<TracePoint> = _trace

        fun newSwitch(iThread: Int, reason: SwitchReason) {
            _trace += SwitchEventTracePoint(iThread, currentActorId[iThread], reason, callStackTrace[iThread].toList())
        }

        fun newActiveLockSwitch(iThread: Int, cyclePeriod: Int) {
            val spinCycleStartPosition = _trace.size - cyclePeriod
            val spinCycleStartStackTrace =
                if (spinCycleStartPosition <= _trace.lastIndex) _trace[spinCycleStartPosition].callStackTrace else emptyList()
            val spinCycleStartTracePoint = SpinCycleStartTracePoint(
                iThread = iThread, actorId = currentActorId[iThread], callStackTrace = spinCycleStartStackTrace
            )
            _trace.add(spinCycleStartPosition, spinCycleStartTracePoint)

            _trace += SwitchEventTracePoint(
                iThread = iThread,
                actorId = currentActorId[iThread],
                reason = SwitchReason.ACTIVE_LOCK,
                callStackTrace = callStackTrace[iThread].toList()
            )
        }

        fun finishThread(iThread: Int) {
            _trace += FinishThreadTracePoint(iThread)
        }

        fun passCodeLocation(tracePoint: TracePoint?) {
            // tracePoint can be null here if trace is not available, e.g. in case of suspension
            if (tracePoint != null) _trace += tracePoint
        }

        fun addStateRepresentation(iThread: Int) {
            val stateRepresentation = runner.constructStateRepresentation()!!
            // use call stack trace of the previous trace point
            val callStackTrace = _trace.last().callStackTrace.toList()
            _trace += StateRepresentationTracePoint(iThread, currentActorId[iThread], stateRepresentation, callStackTrace)

        }
    }

    /**
     * Detects loops, active locks, and live locks when the same code location is visited too often.
     * Its important that it's lifecycle is bounded by a certain scenario as it caches information about loops,
     * based on the number of executions in threads and thread switches, which is reusable only in one scenario.
     *
     * It can be in two modes: default and replay mode.
     *
     * In default mode, it tracks executions with its code locations ([currentThreadCodeLocationsHistory]), which are performed by threads.
     * For current thread code locations history is stored, and it is cleared on thread switch.
     * Also,
     * we maintain a map ([currentThreadCodeLocationVisitCountMap])
     * which helps us to determine how many times current thread visits some code location;
     * it is cleared on thread switch too.
     *
     * If some code location is visited more than [hangingDetectionThreshold] times, we consider it as a spin cycle
     * and try to determine which subsequence of performed actions leads to it.
     * After a number of actions before spin cycle and its period found,
     * we store that sub-interleaving to avoid this hung in the future.
     *
     * To obtain a current sequence of executions and thread switches to store, we maintain a history of executions and switches.
     * It looks like: 5 executions in thread 2, 4 executions in thread 1, and so on.
     *
     * Simultaneously, we're tracking executions and thread switches with [loopTrackingCursor] to use information above to switch thread early.
     *
     * In addition to stored information, we also maintain a count of operation execution [totalExecutionsCount] in all executed threads.
     * We increment it by one on each code location visit and add `hangingDetectionThreshold` to it, if we detected
     * cycle early, using information about interleavings lead to spin cycle.
     *
     * If this counter becomes greater then [ManagedCTestConfiguration.LIVELOCK_EVENTS_THRESHOLD],
     * we consider it as a total deadlock,
     * as this threshold is rather big and scenarios generated by Lincheck are relatively small,
     * such big number of performed executions indicated absence of progress in the system.
     *
     * For example, suppose we executed 2 operations in thread 0 switched to thread 1, executed 1 operation in code location 18,
     * 102 operations in code location 19 and 101 operations in code location 20.
     * Code locations history will look like: 18, 19, 20, 19, 20, ... 19, 20, 19.
     * Since we visited code location 19 more than [hangingDetectionThreshold] times, we will decide that we ran into spin cycle.
     * We'll find that cycle period is 2: [19, 20] and 1 execution was made before we ran into cycle.
     * Therefore, we will save information into [interleavingsLeadToSpinLockSet] that after 2 executions in thread 0
     * and 1 executions in thread 1, we run into cycle.
     *
     *
     * In replay mode, we calculate how many events we allow to execute in each thread for the last interleaving using saved information.
     * For example, we have this [currentInterleavingHistory]: [0: 2], [1: 3], [0: 3], [1: 3], [0: 3], ..., [1: 3], [0: 3]
     * and deadlock was detected. (notation: [thread: executions]).
     * We will find that we have a cycle: [1: 3], [0: 3], and prefix [0: 2] doesn't belong to this cycle,
     * so we will allow 2 executions in thread 1, 3 executions in thread 1 and 3 executions in thread 0.
     * After the last execution in thread 0 loopDetector halt execution using [ForcibleExecutionFinishException].
     * Logic of executions and switch tracking is implemented in [ReplayModeLoopDetectorHelper].
     *
     */
    inner class LoopDetector(private val hangingDetectionThreshold: Int) {
        private var lastExecutedThread = -1// no last thread

        /**
         * Map, which helps us to determine how many times current thread visits some code location.
         */
        private val currentThreadCodeLocationVisitCountMap = mutableMapOf<Int, Int>()

        /**
         * Is used to find a cycle period inside exact thread execution if it has hung
         */
        private val currentThreadCodeLocationsHistory = mutableListOf<Int>()

        /**
         *  Threads switches and executions history to store sequences lead to loops
         */
        private val currentInterleavingHistory = ArrayList<InterleavingHistoryNode>()

        /**
         * Set of interleaving event sequences lead to loops. (A set of previously detected hangs)
         */
        private val interleavingsLeadToSpinLockSet = InterleavingSequenceTrackableSet()

        /**
         * Helps to determine does current interleaving equal to some saved interleaving leading to spin cycle or not
         */
        private val loopTrackingCursor = interleavingsLeadToSpinLockSet.cursor

        private var totalExecutionsCount = 0

        /**
         * Delegate helper, active in replay (trace collection) mode.
         * It just tracks executions and switches and helps to halt execution or switch in case of spin-lock early.
         */
        private var replayModeLoopDetectorHelper: ReplayModeLoopDetectorHelper? = null

        val replayModeCurrentCyclePeriod: Int get() = replayModeLoopDetectorHelper?.currentCyclePeriod ?: 0

        fun enableReplayMode(failDueToDeadlockInTheEnd: Boolean) {
            val contextSwitchesBeforeHalt =
                findMaxPrefixLengthWithNoCycleOnSuffix(currentInterleavingHistory)?.let { it.executionsBeforeCycle + it.cyclePeriod }
                    ?: currentInterleavingHistory.size
            val spinCycleInterleavingHistory = currentInterleavingHistory.take(contextSwitchesBeforeHalt)

            replayModeLoopDetectorHelper = ReplayModeLoopDetectorHelper(
                interleavingHistory = spinCycleInterleavingHistory,
                failDueToDeadlockInTheEnd = failDueToDeadlockInTheEnd
            )
        }

        /**
         * Returns `true` if a loop or a hang is detected,
         * `false` otherwise.
         */
        fun visitCodeLocation(iThread: Int, codeLocation: Int): Boolean {
            replayModeLoopDetectorHelper?.let { return it.onNextExecution() }
            // Increase the total number of happened operations for live-lock detection
            totalExecutionsCount++
            // Have the thread changed? Reset the counters in this case.
            check(lastExecutedThread == iThread) { "reset expected!" }
            // Ignore coroutine suspension code locations.
            if (codeLocation == COROUTINE_SUSPENSION_CODE_LOCATION) return false
            // Increment the number of times the specified code location is visited.
            val count = currentThreadCodeLocationVisitCountMap.getOrDefault(codeLocation, 0) + 1
            currentThreadCodeLocationVisitCountMap[codeLocation] = count
            currentThreadCodeLocationsHistory += codeLocation
            onNextExecutionPoint(executionIdentity = codeLocation)
            val detectedEarly = loopTrackingCursor.isInCycle
            // Check whether the count exceeds the maximum number of repetitions for loop/hang detection.
            val detectedFirstTime = count > hangingDetectionThreshold
            if (detectedFirstTime && !detectedEarly) {
                registerCycle()
            }
            if (!detectedFirstTime && detectedEarly) {
                totalExecutionsCount += hangingDetectionThreshold
            }
            // Enormous operations count considered as total spin lock
            if (totalExecutionsCount > ManagedCTestConfiguration.LIVELOCK_EVENTS_THRESHOLD) {
                registerCycle()
                failDueToDeadlock()
            }
            return detectedFirstTime || detectedEarly
        }

        fun onThreadSwitch(iThread: Int) {
            lastExecutedThread = iThread
            currentThreadCodeLocationVisitCountMap.clear()
            currentThreadCodeLocationsHistory.clear()
            onNextThreadSwitchPoint(iThread)
        }

        fun onThreadFinish(iThread: Int) {
            check(iThread == lastExecutedThread)
            onNextExecutionPoint(executionIdentity = -iThread)
        }

        /**
         * Is called before each interleaving processing
         */
        fun initialize(iThread: Int) {
            lastExecutedThread = iThread // certain last thread
            currentThreadCodeLocationVisitCountMap.clear()
            currentThreadCodeLocationsHistory.clear()
            totalExecutionsCount = 0

            loopTrackingCursor.reset(iThread)
            currentInterleavingHistory.clear()
            currentInterleavingHistory.add(InterleavingHistoryNode(threadId = iThread))
            replayModeLoopDetectorHelper?.initialize(iThread)
        }

        private fun onNextThreadSwitchPoint(nextThread: Int) {
            if (currentInterleavingHistory.isNotEmpty() && currentInterleavingHistory.last().threadId == nextThread) {
                return
            }
            currentInterleavingHistory.add(InterleavingHistoryNode(nextThread))
            loopTrackingCursor.onNextSwitchPoint(nextThread)
            replayModeLoopDetectorHelper?.onNextSwitch(nextThread)
        }

        private fun onNextExecutionPoint(executionIdentity: Int) {
            val lastInterleavingHistoryNode = currentInterleavingHistory.last()
            if (lastInterleavingHistoryNode.cycleOccurred) {
                return /* If we already ran into cycle and haven't switched than no need to track executions */
            }
            lastInterleavingHistoryNode.addExecution(executionIdentity)
            loopTrackingCursor.onNextExecutionPoint()
            replayModeLoopDetectorHelper?.onNextExecution()
        }

        private fun registerCycle() {
            val cycleInfo = findMaxPrefixLengthWithNoCycleOnSuffix(currentThreadCodeLocationsHistory) ?: return
            /*
            For nodes, correspond to cycles we re-calculate hash using only code locations related to the cycle,
            because if we run into a DeadLock,
            it's enough to show events before the cycle and first cycle iteration in the current thread.
            For example:
            [threadId = 0, executions = 10],
            [threadId = 1, executions = 5], // 2 executions before cycle and then cycle of 3 executions begins
            [threadId = 0, executions = 3],
            [threadId = 1, executions = 3],
            [threadId = 0, executions = 3],
            ...
            [threadId = 1, executions = 3],
            [threadId = 0, executions = 3]

            In this situation we have a spin cycle:[threadId = 1, executions = 3], [threadId = 0, executions = 3].
            We want to cut off events suffix to get:
            [threadId = 0, executions = 10],
            [threadId = 1, executions = 5], // 2 executions before cycle and then cycle begins
            [threadId = 0, executions = 3],

            so we need to [threadId = 1, executions = 5] execution part to have a hash equals to next cycle nodes,
            because we will take only thread executions before cycle and the first cycle iteration.
             */
            var cycleExecutionLocationsHash = currentThreadCodeLocationsHistory[cycleInfo.executionsBeforeCycle]
            for (i in cycleInfo.executionsBeforeCycle + 1 until cycleInfo.executionsBeforeCycle + cycleInfo.cyclePeriod) {
                cycleExecutionLocationsHash = cycleExecutionLocationsHash xor currentThreadCodeLocationsHistory[i]
            }

            val cycleStateLastNode = currentInterleavingHistory.last().asNodeCorrespondingToCycle(
                executionsBeforeCycle = cycleInfo.executionsBeforeCycle,
                cyclePeriod = cycleInfo.cyclePeriod,
                cycleExecutionsHash = cycleExecutionLocationsHash
            )

            currentInterleavingHistory[currentInterleavingHistory.lastIndex] = cycleStateLastNode
            interleavingsLeadToSpinLockSet.addBranch(currentInterleavingHistory)
        }
    }

    /**
     * Helper class to halt execution on replay (trace collection phase) and to switch thread early on spin-cycles
     */
    private inner class ReplayModeLoopDetectorHelper(
        private val interleavingHistory: List<InterleavingHistoryNode>,
        /**
         * Should we fail with deadlock failre when all operations in current interleaving done
         */
        private val failDueToDeadlockInTheEnd: Boolean,
    ) {
        /**
         * Cycle period if is occurred in during current thread switch or 0 if no spin-cycle happened
         */
        val currentCyclePeriod: Int get() = interleavingHistory[currentInterleavingNodeIndex].spinCyclePeriod

        private var currentInterleavingNodeIndex = 0

        private var executionsPerformedInCurrentThread = 0

        /**
         * A set of thread, executed at least once during this interleaving.
         *
         * We have to maintain this set to determine how to initialize
         * [executionsPerformedInCurrentThread] after thread switch.
         * When a thread is executed for the first time, [newSwitchPoint]
         * strategy method is called before the first switch point,
         * so number of executions in this thread should start with zero,
         * and it will be incremented after [onNextExecution] call.
         *
         * But when we return to a thread which has already executed its operations, [newSwitchPoint]
         * strategy method won't be called,
         * as we already considered this switch point before we switched from this thread earlier,
         * [onNextExecution] won't be called before the first execution,
         * so we have to start [executionsPerformedInCurrentThread] from 1.
         */
        private val threadsRan = hashSetOf<Int>()

        fun initialize(startThread: Int) {
            threadsRan.add(startThread)
        }

        /**
         * Called before next execution in current thread.
         *
         * @return should we switch from the current thread?
         */
        fun onNextExecution(): Boolean {
            require(currentInterleavingNodeIndex <= interleavingHistory.lastIndex)
            val historyNode = interleavingHistory[currentInterleavingNodeIndex]
            // switch current thread after we executed operations before spin cycle and cycle iteration to show it
            val shouldSwitchThread =
                executionsPerformedInCurrentThread++ >= historyNode.spinCyclePeriod + historyNode.executions
            checkFailDueToDeadlock(shouldSwitchThread)
            return shouldSwitchThread
        }

        /**
         * Called before next thread switch
         */
        fun onNextSwitch(nextThread: Int) {
            currentInterleavingNodeIndex++
            // See threadsRan field description to understand the following initialization logic
            executionsPerformedInCurrentThread = if (threadsRan.add(nextThread)) 0 else 1
        }

        private fun checkFailDueToDeadlock(shouldSwitchThread: Boolean) {
            // Fail if we ran into cycle,
            // this cycle node is the last node in the replayed interleaving
            // and have to fail at the end of the execution
            if (shouldSwitchThread && currentInterleavingNodeIndex == interleavingHistory.lastIndex && failDueToDeadlockInTheEnd) {
                val cyclePeriod = interleavingHistory[currentInterleavingNodeIndex].spinCyclePeriod
                // If we haven't found cycle in the last execution history node doesn't contain any spin-cycle
                if (cyclePeriod == 0) {
                    traceCollector?.newSwitch(currentThread, SwitchReason.ACTIVE_LOCK)
                } else {
                    traceCollector?.newActiveLockSwitch(currentThread, cyclePeriod)
                }
                failIfObstructionFreedomIsRequired { ACTIVE_LOCK_OBSTRUCTION_FREEDOM_VIOLATION_MESSAGE }
                failDueToDeadlock()
            }
        }
    }
}

/**
 * This class is a [ParallelThreadsRunner] with some overrides that add callbacks
 * to the strategy so that it can known about some required events.
 */
private class ManagedStrategyRunner(
    private val managedStrategy: ManagedStrategy, testClass: Class<*>, validationFunctions: List<Method>,
    stateRepresentationMethod: Method?, timeoutMs: Long, useClocks: UseClocks
) : ParallelThreadsRunner(managedStrategy, testClass, validationFunctions, stateRepresentationMethod, timeoutMs, useClocks) {
    override fun onStart(iThread: Int) {
        super.onStart(iThread)
        managedStrategy.onStart(iThread)
    }

    override fun onFinish(iThread: Int) {
        managedStrategy.onFinish(iThread)
        super.onFinish(iThread)
    }

    override fun onFailure(iThread: Int, e: Throwable) {
        managedStrategy.onFailure(iThread, e)
        super.onFailure(iThread, e)
    }

    override fun afterCoroutineSuspended(iThread: Int) {
        super.afterCoroutineSuspended(iThread)
        managedStrategy.afterCoroutineSuspended(iThread)
    }

    override fun afterCoroutineResumed(iThread: Int) {
        super.afterCoroutineResumed(iThread)
        managedStrategy.afterCoroutineResumed(iThread)
    }

    override fun afterCoroutineCancelled(iThread: Int) {
        super.afterCoroutineCancelled(iThread)
        managedStrategy.afterCoroutineCancelled(iThread)
    }

    override fun constructStateRepresentation(): String? {
        // Enter ignored section, because Runner will call transformed state representation method
        val iThread = managedStrategy.currentThreadNumber()
        managedStrategy.enterIgnoredSection(iThread)
        val stateRepresentation = super.constructStateRepresentation()
        managedStrategy.leaveIgnoredSection(iThread)
        return stateRepresentation
    }

    override fun <T> cancelByLincheck(cont: CancellableContinuation<T>, promptCancellation: Boolean): CancellationResult {
        // Create a cancellation trace point before `cancel`, so that cancellation trace point
        // precede the events in `onCancellation` handler.
        val cancellationTracePoint = managedStrategy.createAndLogCancellationTracePoint()
        try {
            // Call the `cancel` method.
            val cancellationResult = super.cancelByLincheck(cont, promptCancellation)
            // Pass the result to `cancellationTracePoint`.
            cancellationTracePoint?.initializeCancellationResult(cancellationResult)
            // Invoke `strategy.afterCoroutineCancelled` if the coroutine was cancelled successfully.
            if (cancellationResult != CANCELLATION_FAILED)
                managedStrategy.afterCoroutineCancelled(managedStrategy.currentThreadNumber())
            return cancellationResult
        } catch(e: Throwable) {
            cancellationTracePoint?.initializeException(e)
            throw e // throw further
        }
    }
}


/**
 * Tracks synchronization operations with monitors (acquire/release, wait/notify) to maintain a set of active threads.
 */
private class MonitorTracker(nThreads: Int) {
    // Maintains a set of acquired monitors with an information on which thread
    // performed the acquisition and the reentrancy depth.
    private val acquiredMonitors = IdentityHashMap<Any, MonitorAcquiringInfo>()
    // Maintains a set of monitors on which each thread is waiting.
    // Note, that a thread can wait on a free monitor if it is waiting for a `notify` call.
    // Stores `null` if thread is not waiting on any monitor.
    private val waitingMonitor = Array<MonitorAcquiringInfo?>(nThreads) { null }
    // Stores `true` for the threads which are waiting for a
    // `notify` call on the monitor stored in `acquiringMonitor`.
    private val waitForNotify = BooleanArray(nThreads) { false }

    /**
     * Performs a logical acquisition.
     */
    fun acquireMonitor(iThread: Int, monitor: Any): Boolean {
        // Increment the reentrant depth and store the
        // acquisition info if needed.
        val info = acquiredMonitors.computeIfAbsent(monitor) {
            MonitorAcquiringInfo(monitor, iThread, 0)
        }
        if (info.iThread != iThread) {
            waitingMonitor[iThread] = MonitorAcquiringInfo(monitor, iThread, 0)
            return false
        }
        info.timesAcquired++
        waitingMonitor[iThread] = null
        return true
    }

    /**
     * Performs a logical release.
     */
    fun releaseMonitor(monitor: Any) {
        // Decrement the reentrancy depth and remove the acquisition info
        // if the monitor becomes free to acquire by another thread.
        val info = acquiredMonitors[monitor]!!
        info.timesAcquired--
        if (info.timesAcquired == 0)
            acquiredMonitors.remove(monitor)
    }

    /**
     * Returns `true` if the corresponding threads is waiting on some monitor.
     */
    fun isWaiting(iThread: Int): Boolean {
        val monitor = waitingMonitor[iThread]?.monitor ?: return false
        return waitForNotify[iThread] || !canAcquireMonitor(iThread, monitor)
    }

    /**
     * Returns `true` if the monitor is already acquired by
     * the thread [iThread], or if this monitor is free to acquire.
     */
    private fun canAcquireMonitor(iThread: Int, monitor: Any) =
        acquiredMonitors[monitor]?.iThread?.equals(iThread) ?: true

    /**
     * Performs a logical wait, [isWaiting] for the specified thread
     * returns `true` until the corresponding [notify] or [notifyAll] is invoked.
     */
    fun waitOnMonitor(iThread: Int, monitor: Any): Boolean {
        // TODO: we can add spurious wakeups here
        var info = acquiredMonitors[monitor]
        if (info != null) {
            // in case when lock is currently acquired by another thread continue waiting
            if (info.iThread != iThread)
                return true
            // in case when current thread owns the lock we release it
            // in order to give other thread a chance to acquire it
            // and put the current thread into waiting state
            waitForNotify[iThread] = true
            waitingMonitor[iThread] = info
            acquiredMonitors.remove(monitor)
            return true
        }
        // otherwise the lock is held by no-one and can be acquired
        info = waitingMonitor[iThread]
        check(info != null && info.monitor === monitor && info.iThread == iThread) {
            "Monitor should have been acquired by this thread"
        }
        // if there has been no `notify` yet continue waiting
        if (waitForNotify[iThread])
            return true
        // otherwise acquire monitor restoring its re-entrance depth
        acquiredMonitors[monitor] = info
        waitingMonitor[iThread] = null
        return false
    }

    /**
     * Just notify all thread. Odd threads will have a spurious wakeup
     */
    fun notify(monitor: Any) = notifyAll(monitor)

    /**
     * Performs the logical `notifyAll`.
     */
    fun notifyAll(monitor: Any): Unit = waitingMonitor.forEachIndexed { iThread, info ->
        if (monitor === info?.monitor)
            waitForNotify[iThread] = false
    }

    /**
     * Stores the [monitor], id of the thread acquired the monitor [iThread],
     * and the number of reentrant acquisitions [timesAcquired].
     */
    private class MonitorAcquiringInfo(val monitor: Any, val iThread: Int, var timesAcquired: Int)
}

/**
 * This exception is used to finish the execution correctly for managed strategies.
 * Otherwise, there is no way to do it in case of (e.g.) deadlocks.
 * If we just leave it, then the execution will not be halted.
 * If we forcibly pass through all barriers, then we can get another exception due to being in an incorrect state.
 */
internal object ForcibleExecutionFinishException : RuntimeException() {
    // do not create a stack trace -- it simply can be unsafe
    override fun fillInStackTrace() = this
}

<<<<<<< HEAD
private const val COROUTINE_SUSPENSION_CODE_LOCATION =
    -1 // currently the exact place of coroutine suspension is not known

private const val ACTIVE_LOCK_OBSTRUCTION_FREEDOM_VIOLATION_MESSAGE =
    "Obstruction-freedom is required but an active lock has been found"
=======
private const val COROUTINE_SUSPENSION_CODE_LOCATION = -1 // currently the exact place of coroutine suspension is not known

private const val SPINNING_LOOP_ITERATIONS_BEFORE_YIELD = 100_000

private const val OBSTRUCTION_FREEDOM_SPINLOCK_VIOLATION_MESSAGE =
    "The algorithm should be non-blocking, but an active lock is detected"

private const val OBSTRUCTION_FREEDOM_LOCK_VIOLATION_MESSAGE =
    "The algorithm should be non-blocking, but a lock is detected"

private const val OBSTRUCTION_FREEDOM_WAIT_VIOLATION_MESSAGE =
    "The algorithm should be non-blocking, but a wait call is detected"
>>>>>>> 84397d77
<|MERGE_RESOLUTION|>--- conflicted
+++ resolved
@@ -53,7 +53,6 @@
     // Which thread is allowed to perform operations?
     @Volatile
     protected var currentThread: Int = 0
-
     // Which threads finished all the operations?
     private val finished = BooleanArray(nThreads) { false }
     // Which threads are suspended?
@@ -212,8 +211,7 @@
 
         val loggedResults = runInvocation()
         val sameResultTypes = loggedResults.javaClass == failingResult.javaClass
-        val sameResults =
-            loggedResults !is CompletedInvocationResult || failingResult !is CompletedInvocationResult || loggedResults.results == failingResult.results
+        val sameResults = loggedResults !is CompletedInvocationResult || failingResult !is CompletedInvocationResult || loggedResults.results == failingResult.results
         check(sameResultTypes && sameResults) {
             StringBuilder().apply {
                 appendln("Non-determinism found. Probably caused by non-deterministic code (WeakHashMap, Object.hashCode, etc).")
@@ -233,7 +231,7 @@
         initializeInvocation()
         val result = runner.run()
         // Has strategy already determined the invocation result?
-        suddenInvocationResult?.let { return it }
+        suddenInvocationResult?.let { return it  }
         return result
     }
 
@@ -250,10 +248,10 @@
 
     private val concurrentActorCausesBlocking: Boolean
         get() = currentActorId.mapIndexed { iThread, actorId ->
-            if (iThread != currentThread && !finished[iThread])
-                scenario.parallelExecution[iThread][actorId]
-            else null
-        }.filterNotNull().any { it.causesBlocking }
+                    if (iThread != currentThread && !finished[iThread])
+                        scenario.parallelExecution[iThread][actorId]
+                    else null
+                }.filterNotNull().any { it.causesBlocking }
 
     private fun failDueToDeadlock(): Nothing {
         suddenInvocationResult = DeadlockInvocationResult()
@@ -282,11 +280,7 @@
             failIfObstructionFreedomIsRequired {
                 // Log the last event that caused obstruction freedom violation
                 traceCollector?.passCodeLocation(tracePoint)
-<<<<<<< HEAD
-                ACTIVE_LOCK_OBSTRUCTION_FREEDOM_VIOLATION_MESSAGE
-=======
                 OBSTRUCTION_FREEDOM_SPINLOCK_VIOLATION_MESSAGE
->>>>>>> 84397d77
             }
             isLoop = true
         }
@@ -1259,13 +1253,6 @@
     override fun fillInStackTrace() = this
 }
 
-<<<<<<< HEAD
-private const val COROUTINE_SUSPENSION_CODE_LOCATION =
-    -1 // currently the exact place of coroutine suspension is not known
-
-private const val ACTIVE_LOCK_OBSTRUCTION_FREEDOM_VIOLATION_MESSAGE =
-    "Obstruction-freedom is required but an active lock has been found"
-=======
 private const val COROUTINE_SUSPENSION_CODE_LOCATION = -1 // currently the exact place of coroutine suspension is not known
 
 private const val SPINNING_LOOP_ITERATIONS_BEFORE_YIELD = 100_000
@@ -1277,5 +1264,4 @@
     "The algorithm should be non-blocking, but a lock is detected"
 
 private const val OBSTRUCTION_FREEDOM_WAIT_VIOLATION_MESSAGE =
-    "The algorithm should be non-blocking, but a wait call is detected"
->>>>>>> 84397d77
+    "The algorithm should be non-blocking, but a wait call is detected"