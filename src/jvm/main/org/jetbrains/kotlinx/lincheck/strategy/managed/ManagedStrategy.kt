--- conflicted
+++ resolved
@@ -887,60 +887,6 @@
         methodId: Int,
         params: Array<Any?>
     ) {
-<<<<<<< HEAD
-        val guarantee = methodGuaranteeType(owner, className, methodName)
-        when (guarantee) {
-            ManagedGuaranteeType.IGNORE -> {
-                if (collectTrace) {
-                    runInIgnoredSection {
-                        val params = if (isSuspendFunction(className, methodName, params)) {
-                            params.dropLast(1).toTypedArray()
-                        } else {
-                            params
-                        }
-                        beforeMethodCall(owner, currentThread, codeLocation, ATOMIC_METHOD_ID, className, methodName, params)
-                    }
-                }
-                // It's important that this method can't be called inside runInIgnoredSection, as the ignored section
-                // flag would be set to false when leaving runInIgnoredSection,
-                // so enterIgnoredSection would have no effect
-                enterIgnoredSection()
-            }
-
-            ManagedGuaranteeType.TREAT_AS_ATOMIC -> {
-                runInIgnoredSection {
-                    if (collectTrace) {
-                        beforeMethodCall(owner, currentThread, codeLocation, ATOMIC_METHOD_ID, className, methodName, params)
-                    }
-                    newSwitchPointOnAtomicMethodCall(codeLocation, params)
-                }
-                // It's important that this method can't be called inside runInIgnoredSection, as the ignored section
-                // flag would be set to false when leaving runInIgnoredSection,
-                // so enterIgnoredSection would have no effect
-                enterIgnoredSection()
-            }
-
-            null -> {
-                if (owner == null) { // static method
-                    runInIgnoredSection {
-                        LincheckJavaAgent.ensureClassHierarchyIsTransformed(className.canonicalClassName)
-                    }
-                }
-                runInIgnoredSection {
-                    loopDetector.beforeMethodCall(codeLocation, params)
-                }
-                if (collectTrace) {
-                    runInIgnoredSection {
-                        traceCollector!!.checkActiveLockDetected()
-                        val params = if (isSuspendFunction(className, methodName, params)) {
-                            params.dropLast(1).toTypedArray()
-                        } else {
-                            params
-                        }
-                        beforeMethodCall(owner, currentThread, codeLocation, methodId, className, methodName, params)
-                    }
-                }
-=======
         val guarantee = runInIgnoredSection {
             val atomicMethodDescriptor = getAtomicMethodDescriptor(owner, methodName)
             val guarantee = when {
@@ -955,25 +901,9 @@
             }
             if (guarantee == ManagedGuaranteeType.TREAT_AS_ATOMIC) {
                 newSwitchPointOnAtomicMethodCall(codeLocation)
->>>>>>> 11eeface
             }
             guarantee
         }
-<<<<<<< HEAD
-    }
-
-    override fun beforeAtomicMethodCall(
-        owner: Any?,
-        className: String,
-        methodName: String,
-        codeLocation: Int,
-        params: Array<Any?>
-    ) = runInIgnoredSection {
-        if (collectTrace) {
-            beforeMethodCall(owner, currentThread, codeLocation, ATOMIC_METHOD_ID, className, methodName, params)
-        }
-        newSwitchPointOnAtomicMethodCall(codeLocation, params)
-=======
         if (guarantee == ManagedGuaranteeType.IGNORE ||
             guarantee == ManagedGuaranteeType.TREAT_AS_ATOMIC) {
             // It's important that this method can't be called inside runInIgnoredSection, as the ignored section
@@ -981,7 +911,6 @@
             // so enterIgnoredSection would have no effect
             enterIgnoredSection()
         }
->>>>>>> 11eeface
     }
 
     override fun onMethodCallReturn(result: Any?) {
@@ -1329,17 +1258,15 @@
     /* Methods to control the current call context. */
 
     private fun beforeStaticMethodCall() {
-        val element = CallContext.StaticCallContext
-        callStackContextPerThread[currentThread].add(element)
+        callStackContextPerThread[currentThread].add(CallContext.StaticCallContext)
     }
 
     private fun beforeInstanceMethodCall(receiver: Any) {
-        val element = CallContext.InstanceCallContext(receiver)
-        callStackContextPerThread[currentThread].add(element)
-    }
-
-    private fun afterExitMethod(iThread: Int) {
-        val currentContext = callStackContextPerThread[iThread]
+        callStackContextPerThread[currentThread].add(CallContext.InstanceCallContext(receiver))
+    }
+
+    private fun afterExitMethod() {
+        val currentContext = callStackContextPerThread[currentThread]
         currentContext.removeLast()
         check(currentContext.isNotEmpty()) { "Context cannot be empty" }
     }
@@ -1351,7 +1278,7 @@
      * @param tracePoint the corresponding trace point for the invocation
      */
     private fun afterMethodCall(iThread: Int, tracePoint: MethodCallTracePoint) {
-        afterExitMethod(iThread)
+        afterExitMethod()
         val callStackTrace = callStackTrace[iThread]
         if (tracePoint.wasSuspended) {
             // if a method call is suspended, save its identifier to reuse for continuation resuming
