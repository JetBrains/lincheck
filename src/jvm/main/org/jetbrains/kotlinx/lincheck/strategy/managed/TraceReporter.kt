/*
 * Lincheck
 *
 * Copyright (C) 2019 - 2023 JetBrains s.r.o.
 *
 * This Source Code Form is subject to the terms of the
 * Mozilla Public License, v. 2.0. If a copy of the MPL was not distributed
 * with this file, You can obtain one at http://mozilla.org/MPL/2.0/.
 */
package org.jetbrains.kotlinx.lincheck.strategy.managed

import org.jetbrains.kotlinx.lincheck.*
import org.jetbrains.kotlinx.lincheck.execution.*
import org.jetbrains.kotlinx.lincheck.strategy.*
import java.util.*
import kotlin.math.*

@Synchronized // we should avoid concurrent executions to keep `objectNumeration` consistent
internal fun StringBuilder.appendTrace(
    failure: LincheckFailure,
    results: ExecutionResult?,
    trace: Trace,
    exceptionStackTraces: Map<Throwable, ExceptionNumberAndStacktrace>
) {
    val startTraceGraphNode = constructTraceGraph(failure.scenario, results, trace, exceptionStackTraces)

    appendShortTrace(startTraceGraphNode, failure)
    appendExceptionsStackTracesBlock(exceptionStackTraces)
    appendDetailedTrace(startTraceGraphNode, failure)

    objectNumeration.clear() // clear the numeration at the end to avoid memory leaks
}

private fun StringBuilder.appendShortTrace(
    startTraceGraphNode: TraceNode?,
    failure: LincheckFailure
) {
<<<<<<< HEAD
    appendln(DETAILED_PARALLEL_PART_TITLE)
    val traceRepresentationVerbose = traceGraphToRepresentationList(startTraceGraphNode, true)
    appendTraceRepresentation(failure.scenario, traceRepresentationVerbose)
    if (failure is DeadlockWithDumpFailure) {
        appendln()
        appendLine(ALL_UNFINISHED_THREADS_IN_DEADLOCK_MESSAGE)
    }
=======
    val traceRepresentation = traceGraphToRepresentationList(startTraceGraphNode, false)
    appendLine(TRACE_TITLE)
    appendTraceRepresentation(scenario, traceRepresentation)
    appendLine()
>>>>>>> b276ec42
}

private fun StringBuilder.appendDetailedTrace(
    startTraceGraphNode: TraceNode?,
    failure: LincheckFailure
) {
<<<<<<< HEAD
    appendln(PARALLEL_PART_TITLE)
    val traceRepresentation = traceGraphToRepresentationList(startTraceGraphNode, false)
    appendTraceRepresentation(failure.scenario, traceRepresentation)
    appendln()
    if (failure is DeadlockWithDumpFailure) {
        appendLine(ALL_UNFINISHED_THREADS_IN_DEADLOCK_MESSAGE)
    }
    appendln()
=======
    appendLine(DETAILED_TRACE_TITLE)
    val traceRepresentationVerbose = traceGraphToRepresentationList(startTraceGraphNode, true)
    appendTraceRepresentation(scenario, traceRepresentationVerbose)
>>>>>>> b276ec42
}

private fun StringBuilder.appendTraceRepresentation(
    scenario: ExecutionScenario,
    traceRepresentation: List<TraceEventRepresentation>
) {
    val traceRepresentationSplitted = splitToColumns(scenario.nThreads, traceRepresentation)
    with(ExecutionLayout(listOf(), traceRepresentationSplitted, listOf())) {
        appendSeparatorLine()
        appendHeader()
        appendSeparatorLine()
        appendColumns(traceRepresentationSplitted)
        appendSeparatorLine()
    }
}

/**
 * Convert trace events to the final form of a matrix of strings.
 */
private fun splitToColumns(nThreads: Int, traceRepresentation: List<TraceEventRepresentation>): List<List<String>> {
    val result = List(nThreads) { mutableListOf<String>() }
    for (event in traceRepresentation) {
        val columnId = event.iThread
        // write message in an appropriate column
        result[columnId].add(event.representation)
        val neededSize = result[columnId].size
        // establish columns size equals
        for (column in result)
            if (column.size != neededSize)
                column.add("")
    }
    return result
}

/**
 * Constructs a trace graph based on the provided [trace].
 * Returns the node corresponding to the starting trace event.
 *
 * A trace graph consists of two types of edges:
 * `next` edges form a single-directed list in which the order of events is the same as in [trace].
 * `internalEvents` edges form a directed forest.
 */
private fun constructTraceGraph(scenario: ExecutionScenario, results: ExecutionResult?, trace: Trace, exceptionStackTraces: Map<Throwable, ExceptionNumberAndStacktrace>): TraceNode? {
    val tracePoints = trace.trace
    // last events that were executed for each thread. It is either thread finish events or events before crash
    val lastExecutedEvents = IntArray(scenario.nThreads) { iThread ->
        tracePoints.mapIndexed { i, e -> Pair(i, e) }.lastOrNull { it.second.iThread == iThread }?.first ?: -1
    }
    // last actor that was handled for each thread
    val lastHandledActor = IntArray(scenario.nThreads) { -1 }
    // actor nodes for each actor in each thread
    val actorNodes = Array(scenario.nThreads) { i ->
        Array<ActorNode?>(scenario.threads[i].size) { null }
    }
    // call nodes for each method call
    val callNodes = mutableMapOf<Int, CallNode>()
    // all trace nodes in order corresponding to `tracePoints`
    val traceGraphNodes = mutableListOf<TraceNode>()

    for (eventId in tracePoints.indices) {
        val event = tracePoints[eventId]
        val iThread = event.iThread
        val actorId = event.actorId
        // add all actors that started since the last event
        while (lastHandledActor[iThread] < min(actorId, scenario.threads[iThread].lastIndex)) {
            val nextActor = ++lastHandledActor[iThread]
            // create new actor node actor
            val actorNode = traceGraphNodes.createAndAppend { lastNode ->
                val result = results[iThread, nextActor]
                ActorNode(
                    iThread = iThread,
                    last = lastNode,
                    callDepth = 0,
                    actor = scenario.threads[iThread][nextActor],
                    resultRepresentation = result?.let { actorNodeResultRepresentation(result, exceptionStackTraces) }
                )
            }
            actorNodes[iThread][nextActor] = actorNode
            traceGraphNodes.add(actorNode)
        }
        // add the event
        var innerNode: TraceInnerNode = actorNodes[iThread][actorId]!!
        for (call in event.callStackTrace) {
            val callId = call.identifier
            // Switch events that happen as a first event of the method are lifted out of the method in the trace
            if (!callNodes.containsKey(callId) && event is SwitchEventTracePoint) break
            val callNode = callNodes.computeIfAbsent(callId) {
                // create a new call node if needed
                val result = traceGraphNodes.createAndAppend { lastNode ->
                    CallNode(iThread, lastNode, innerNode.callDepth + 1, call.call)
                }
                // make it a child of the previous node
                innerNode.addInternalEvent(result)
                result
            }
            innerNode = callNode
        }
        val isLastExecutedEvent = eventId == lastExecutedEvents[iThread]
        val node = traceGraphNodes.createAndAppend { lastNode ->
            TraceLeafEvent(iThread, lastNode, innerNode.callDepth + 1, event, isLastExecutedEvent)
        }
        innerNode.addInternalEvent(node)
    }
    // add an ActorResultNode to each actor, because did not know where actor ends before
    for (iThread in actorNodes.indices)
        for (actorId in actorNodes[iThread].indices) {
            actorNodes[iThread][actorId]?.let {
                // insert an ActorResultNode between the last actor event and the next event after it
                val lastEvent = it.lastInternalEvent
                val lastEventNext = lastEvent.next
                val result = results[iThread, actorId]
                val resultRepresentation = result?.let { resultRepresentation(result, exceptionStackTraces) }
                val resultNode = ActorResultNode(iThread, lastEvent, it.callDepth + 1, resultRepresentation)
                it.addInternalEvent(resultNode)
                resultNode.next = lastEventNext
            }
        }
    return traceGraphNodes.firstOrNull()
}

private operator fun ExecutionResult?.get(iThread: Int, actorId: Int): Result? =
    this?.threadsResults?.get(iThread)?.get(actorId)

/**
 * Create a new trace node and add it to the end of the list.
 */
private fun <T : TraceNode> MutableList<TraceNode>.createAndAppend(constructor: (lastNode: TraceNode?) -> T): T =
    constructor(lastOrNull()).also { add(it) }

private fun traceGraphToRepresentationList(
    startNode: TraceNode?,
    verboseTrace: Boolean
): List<TraceEventRepresentation> {
    var curNode: TraceNode? = startNode
    val traceRepresentation = mutableListOf<TraceEventRepresentation>()
    while (curNode != null) {
        curNode = curNode.addRepresentationTo(traceRepresentation, verboseTrace)
    }
    return traceRepresentation
}

private sealed class TraceNode(
    protected val iThread: Int,
    last: TraceNode?,
    val callDepth: Int // for tree indentation
) {
    // `next` edges form an ordered single-directed event list
    var next: TraceNode? = null

    // `lastInternalEvent` helps to skip internal events if an actor or a method call can be compressed
    abstract val lastInternalEvent: TraceNode

    // `lastState` helps to find the last state needed for the compression
    abstract val lastState: String?

    // whether the internal events should be reported
    abstract fun shouldBeExpanded(verboseTrace: Boolean): Boolean

    init {
        last?.let {
            it.next = this
        }
    }

    /**
     * Adds this node representation to the [traceRepresentation] and returns the next node to be processed.
     */
    abstract fun addRepresentationTo(
        traceRepresentation: MutableList<TraceEventRepresentation>,
        verboseTrace: Boolean
    ): TraceNode?
}

private class TraceLeafEvent(
    iThread: Int,
    last: TraceNode?,
    callDepth: Int,
    private val event: TracePoint,
    private val lastExecutedEvent: Boolean = false
) : TraceNode(iThread, last, callDepth) {

    override val lastState: String? =
        if (event is StateRepresentationTracePoint) event.stateRepresentation else null

    override val lastInternalEvent: TraceNode = this

    private val TracePoint.isBlocking: Boolean get() = when (this) {
        is MonitorEnterTracePoint, is WaitTracePoint, is ParkTracePoint -> true
        else -> false
    }

    override fun shouldBeExpanded(verboseTrace: Boolean): Boolean {
        return (lastExecutedEvent && event.isBlocking) || event is SwitchEventTracePoint || verboseTrace
    }

    override fun addRepresentationTo(
        traceRepresentation: MutableList<TraceEventRepresentation>,
        verboseTrace: Boolean
    ): TraceNode? {
        val representation = traceIndentation() + event.toString()
        traceRepresentation.add(TraceEventRepresentation(iThread, representation))
        return next
    }
}

private abstract class TraceInnerNode(iThread: Int, last: TraceNode?, callDepth: Int) :
    TraceNode(iThread, last, callDepth) {
    override val lastState: String?
        get() = internalEvents.map { it.lastState }.lastOrNull { it != null }
    override val lastInternalEvent: TraceNode
        get() = if (internalEvents.isEmpty()) this else internalEvents.last().lastInternalEvent

    override fun shouldBeExpanded(verboseTrace: Boolean) =
        internalEvents.any {
            it.shouldBeExpanded(verboseTrace)
        }

    private val internalEvents = mutableListOf<TraceNode>()

    fun addInternalEvent(node: TraceNode) {
        internalEvents.add(node)
    }
}

private class CallNode(
    iThread: Int,
    last: TraceNode?,
    callDepth: Int,
    private val call: MethodCallTracePoint
) : TraceInnerNode(iThread, last, callDepth) {
    // suspended method contents should be reported
    override fun shouldBeExpanded(verboseTrace: Boolean): Boolean {
        return call.wasSuspended || super.shouldBeExpanded(verboseTrace)
    }

    override fun addRepresentationTo(
        traceRepresentation: MutableList<TraceEventRepresentation>,
        verboseTrace: Boolean
    ): TraceNode? =
        if (!shouldBeExpanded(verboseTrace)) {
            traceRepresentation.add(TraceEventRepresentation(iThread, traceIndentation() + "$call"))
            lastState?.let { traceRepresentation.add(stateEventRepresentation(iThread, it)) }
            lastInternalEvent.next
        } else {
            traceRepresentation.add(TraceEventRepresentation(iThread, traceIndentation() + "$call"))
            next
        }
}

private class ActorNode(
    iThread: Int,
    last: TraceNode?,
    callDepth: Int,
    private val actor: Actor,
    private val resultRepresentation: String?
) : TraceInnerNode(iThread, last, callDepth) {
    override fun addRepresentationTo(
        traceRepresentation: MutableList<TraceEventRepresentation>,
        verboseTrace: Boolean
    ): TraceNode? {
        val actorRepresentation = "$actor" + if (resultRepresentation != null) ": $resultRepresentation" else ""
        traceRepresentation.add(TraceEventRepresentation(iThread, actorRepresentation))
        return if (!shouldBeExpanded(verboseTrace)) {
            lastState?.let { traceRepresentation.add(stateEventRepresentation(iThread, it)) }
            lastInternalEvent.next
        } else {
            next
        }
    }
}

private class ActorResultNode(
    iThread: Int,
    last: TraceNode?,
    callDepth: Int,
    private val resultRepresentation: String?
) : TraceNode(iThread, last, callDepth) {
    override val lastState: String? = null
    override val lastInternalEvent: TraceNode = this
    override fun shouldBeExpanded(verboseTrace: Boolean): Boolean = false

    override fun addRepresentationTo(
        traceRepresentation: MutableList<TraceEventRepresentation>,
        verboseTrace: Boolean
    ): TraceNode? {
        if (resultRepresentation != null)
            traceRepresentation.add(TraceEventRepresentation(iThread, traceIndentation() + "result: $resultRepresentation"))
        return next
    }
}

private const val TRACE_INDENTATION = "  "

private fun TraceNode.traceIndentation() = TRACE_INDENTATION.repeat(callDepth)

private fun TraceNode.stateEventRepresentation(iThread: Int, stateRepresentation: String) =
    TraceEventRepresentation(iThread, traceIndentation() + "STATE: $stateRepresentation")

private class TraceEventRepresentation(val iThread: Int, val representation: String)

// Should be called only during `appendTrace` invocation
internal fun getObjectNumber(clazz: Class<Any>, obj: Any): Int = objectNumeration
    .computeIfAbsent(clazz) { IdentityHashMap() }
    .computeIfAbsent(obj) { 1 + objectNumeration[clazz]!!.size }

private val objectNumeration = WeakHashMap<Class<Any>, MutableMap<Any, Int>>()

<<<<<<< HEAD
const val DETAILED_PARALLEL_PART_TITLE = "Detailed parallel part trace:"
const val PARALLEL_PART_TITLE = "Parallel part trace:"
private const val ALL_UNFINISHED_THREADS_IN_DEADLOCK_MESSAGE = "All unfinished threads are in deadlock"
=======
const val TRACE_TITLE = "The following interleaving leads to the error:"
const val DETAILED_TRACE_TITLE = "Detailed trace:"
>>>>>>> b276ec42
<|MERGE_RESOLUTION|>--- conflicted
+++ resolved
@@ -11,64 +11,42 @@
 
 import org.jetbrains.kotlinx.lincheck.*
 import org.jetbrains.kotlinx.lincheck.execution.*
-import org.jetbrains.kotlinx.lincheck.strategy.*
 import java.util.*
 import kotlin.math.*
 
 @Synchronized // we should avoid concurrent executions to keep `objectNumeration` consistent
 internal fun StringBuilder.appendTrace(
-    failure: LincheckFailure,
+    scenario: ExecutionScenario,
     results: ExecutionResult?,
     trace: Trace,
     exceptionStackTraces: Map<Throwable, ExceptionNumberAndStacktrace>
 ) {
-    val startTraceGraphNode = constructTraceGraph(failure.scenario, results, trace, exceptionStackTraces)
-
-    appendShortTrace(startTraceGraphNode, failure)
+    val startTraceGraphNode = constructTraceGraph(scenario, results, trace, exceptionStackTraces)
+
+    appendShortTrace(startTraceGraphNode, scenario)
     appendExceptionsStackTracesBlock(exceptionStackTraces)
-    appendDetailedTrace(startTraceGraphNode, failure)
+    appendDetailedTrace(startTraceGraphNode, scenario)
 
     objectNumeration.clear() // clear the numeration at the end to avoid memory leaks
 }
 
 private fun StringBuilder.appendShortTrace(
     startTraceGraphNode: TraceNode?,
-    failure: LincheckFailure
-) {
-<<<<<<< HEAD
-    appendln(DETAILED_PARALLEL_PART_TITLE)
-    val traceRepresentationVerbose = traceGraphToRepresentationList(startTraceGraphNode, true)
-    appendTraceRepresentation(failure.scenario, traceRepresentationVerbose)
-    if (failure is DeadlockWithDumpFailure) {
-        appendln()
-        appendLine(ALL_UNFINISHED_THREADS_IN_DEADLOCK_MESSAGE)
-    }
-=======
+    scenario: ExecutionScenario
+) {
     val traceRepresentation = traceGraphToRepresentationList(startTraceGraphNode, false)
     appendLine(TRACE_TITLE)
     appendTraceRepresentation(scenario, traceRepresentation)
     appendLine()
->>>>>>> b276ec42
 }
 
 private fun StringBuilder.appendDetailedTrace(
     startTraceGraphNode: TraceNode?,
-    failure: LincheckFailure
-) {
-<<<<<<< HEAD
-    appendln(PARALLEL_PART_TITLE)
-    val traceRepresentation = traceGraphToRepresentationList(startTraceGraphNode, false)
-    appendTraceRepresentation(failure.scenario, traceRepresentation)
-    appendln()
-    if (failure is DeadlockWithDumpFailure) {
-        appendLine(ALL_UNFINISHED_THREADS_IN_DEADLOCK_MESSAGE)
-    }
-    appendln()
-=======
+    scenario: ExecutionScenario
+) {
     appendLine(DETAILED_TRACE_TITLE)
     val traceRepresentationVerbose = traceGraphToRepresentationList(startTraceGraphNode, true)
     appendTraceRepresentation(scenario, traceRepresentationVerbose)
->>>>>>> b276ec42
 }
 
 private fun StringBuilder.appendTraceRepresentation(
@@ -376,11 +354,5 @@
 
 private val objectNumeration = WeakHashMap<Class<Any>, MutableMap<Any, Int>>()
 
-<<<<<<< HEAD
-const val DETAILED_PARALLEL_PART_TITLE = "Detailed parallel part trace:"
-const val PARALLEL_PART_TITLE = "Parallel part trace:"
-private const val ALL_UNFINISHED_THREADS_IN_DEADLOCK_MESSAGE = "All unfinished threads are in deadlock"
-=======
 const val TRACE_TITLE = "The following interleaving leads to the error:"
-const val DETAILED_TRACE_TITLE = "Detailed trace:"
->>>>>>> b276ec42
+const val DETAILED_TRACE_TITLE = "Detailed trace:"