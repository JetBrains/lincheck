/*
 * Lincheck
 *
 * Copyright (C) 2019 - 2023 JetBrains s.r.o.
 *
 * This Source Code Form is subject to the terms of the
 * Mozilla Public License, v. 2.0. If a copy of the MPL was not distributed
 * with this file, You can obtain one at http://mozilla.org/MPL/2.0/.
 */
package org.jetbrains.kotlinx.lincheck.strategy.managed

import org.jetbrains.kotlinx.lincheck.*
import org.jetbrains.kotlinx.lincheck.execution.*
import org.jetbrains.kotlinx.lincheck.strategy.*
import java.util.*
import kotlin.math.*

@Synchronized // we should avoid concurrent executions to keep `objectNumeration` consistent
internal fun StringBuilder.appendTrace(
    failure: LincheckFailure,
    results: ExecutionResult?,
<<<<<<< HEAD
) {
    val trace = failure.trace ?: return
    appendLine()
    appendLine("= The following interleaving leads to the error =")
    val scenario  = failure.scenario
    val startTraceGraphNode = constructTraceGraph(scenario, results, trace)

    appendln(PARALLEL_PART_TITLE)
    val traceRepresentation = traceGraphToRepresentationList(startTraceGraphNode, false)
    appendTraceRepresentation(scenario, traceRepresentation)
    appendln()
    if (failure is DeadlockWithDumpFailure) appendLine(ALL_UNFINISHED_THREADS_IN_DEADLOCK_MESSAGE)
=======
    trace: Trace,
    exceptionStackTraces: Map<Throwable, ExceptionNumberAndStacktrace>
) {
    val startTraceGraphNode = constructTraceGraph(scenario, results, trace, exceptionStackTraces)

    appendShortTrace(startTraceGraphNode, scenario)
    appendExceptionsStackTracesBlock(exceptionStackTraces)
    appendDetailedTrace(startTraceGraphNode, scenario)
>>>>>>> 049b5238

    objectNumeration.clear() // clear the numeration at the end to avoid memory leaks
}

private fun StringBuilder.appendDetailedTrace(
    startTraceGraphNode: TraceNode?,
    scenario: ExecutionScenario
) {
    appendln(DETAILED_PARALLEL_PART_TITLE)
    val traceRepresentationVerbose = traceGraphToRepresentationList(startTraceGraphNode, true)
    appendTraceRepresentation(scenario, traceRepresentationVerbose)
<<<<<<< HEAD
    if (failure is DeadlockWithDumpFailure) {
        appendln()
        appendLine(ALL_UNFINISHED_THREADS_IN_DEADLOCK_MESSAGE)
    }
=======
}
>>>>>>> 049b5238

private fun StringBuilder.appendShortTrace(
    startTraceGraphNode: TraceNode?,
    scenario: ExecutionScenario
) {
    appendln(PARALLEL_PART_TITLE)
    val traceRepresentation = traceGraphToRepresentationList(startTraceGraphNode, false)
    appendTraceRepresentation(scenario, traceRepresentation)
    appendln()
    appendln()
}

private fun StringBuilder.appendTraceRepresentation(
    scenario: ExecutionScenario,
    traceRepresentation: List<TraceEventRepresentation>
) {
    val traceRepresentationSplitted = splitToColumns(scenario.threads, traceRepresentation)
    append(printInColumnsCustom(traceRepresentationSplitted) {
        StringBuilder().apply {
            for (i in it.indices) {
                append(if (i == 0) "| " else " | ")
                append(it[i])
            }
            append(" |")
        }.toString()
    })
}

/**
 * Convert trace events to the final form of a matrix of strings.
 */
private fun splitToColumns(nThreads: Int, traceRepresentation: List<TraceEventRepresentation>): List<List<String>> {
    val result = List(nThreads) { mutableListOf<String>() }
    for (event in traceRepresentation) {
        val columnId = event.iThread
        // write message in an appropriate column
        result[columnId].add(event.representation)
        val neededSize = result[columnId].size
        // establish columns size equals
        for (column in result)
            if (column.size != neededSize)
                column.add("")
    }
    return result
}

/**
 * Constructs a trace graph based on the provided [trace].
 * Returns the node corresponding to the starting trace event.
 *
 * A trace graph consists of two types of edges:
 * `next` edges form a single-directed list in which the order of events is the same as in [trace].
 * `internalEvents` edges form a directed forest.
 */
private fun constructTraceGraph(scenario: ExecutionScenario, results: ExecutionResult?, trace: Trace, exceptionStackTraces: Map<Throwable, ExceptionNumberAndStacktrace>): TraceNode? {
    val tracePoints = trace.trace
    // last events that were executed for each thread. It is either thread finish events or events before crash
    val lastExecutedEvents = IntArray(scenario.threads) { iThread ->
        tracePoints.mapIndexed { i, e -> Pair(i, e) }.lastOrNull { it.second.iThread == iThread }?.first ?: -1
    }
    // last actor that was handled for each thread
    val lastHandledActor = IntArray(scenario.threads) { -1 }
    // actor nodes for each actor in each thread
    val actorNodes = Array(scenario.threads) { Array<ActorNode?>(scenario.parallelExecution[it].size) { null } }
    // call nodes for each method call
    val callNodes = mutableMapOf<Int, CallNode>()
    // all trace nodes in order corresponding to `tracePoints`
    val traceGraphNodes = mutableListOf<TraceNode>()

    for (eventId in tracePoints.indices) {
        val event = tracePoints[eventId]
        val iThread = event.iThread
        val actorId = event.actorId
        // add all actors that started since the last event
        while (lastHandledActor[iThread] < min(actorId, scenario.parallelExecution[iThread].lastIndex)) {
            val nextActor = ++lastHandledActor[iThread]
            // create new actor node actor
            val actorNode = traceGraphNodes.createAndAppend { lastNode ->
                val result = results[iThread, nextActor]
                ActorNode(
                    iThread = iThread,
                    last = lastNode,
                    callDepth = 0,
                    actor = scenario.parallelExecution[iThread][nextActor],
                    resultRepresentation = result?.let { actorNodeResultRepresentation(result, exceptionStackTraces) }
                )
            }
            actorNodes[iThread][nextActor] = actorNode
            traceGraphNodes.add(actorNode)
        }
        // add the event
        when (event) {
            // simpler code for FinishEvent, because it does not have actorId or callStackTrace
            is FinishThreadTracePoint -> traceGraphNodes.createAndAppend { lastNode ->
                TraceLeafEvent(iThread, lastNode, 1, event)
            }

            else -> {
                var innerNode: TraceInnerNode = actorNodes[iThread][actorId]!!
                for (call in event.callStackTrace) {
                    val callId = call.identifier
                    // Switch events that happen as a first event of the method are lifted out of the method in the trace
                    if (!callNodes.containsKey(callId) && event is SwitchEventTracePoint) break
                    val callNode = callNodes.computeIfAbsent(callId) {
                        // create a new call node if needed
                        val result = traceGraphNodes.createAndAppend { lastNode ->
                            CallNode(iThread, lastNode, innerNode.callDepth + 1, call.call)
                        }
                        // make it a child of the previous node
                        innerNode.addInternalEvent(result)
                        result
                    }
                    innerNode = callNode
                }
                val isLastExecutedEvent = eventId == lastExecutedEvents[iThread]
                val node = traceGraphNodes.createAndAppend { lastNode ->
                    TraceLeafEvent(iThread, lastNode, innerNode.callDepth + 1, event, isLastExecutedEvent)
                }
                innerNode.addInternalEvent(node)
            }
        }
    }
    // add an ActorResultNode to each actor, because did not know where actor ends before
    for (iThread in actorNodes.indices)
        for (actorId in actorNodes[iThread].indices) {
            actorNodes[iThread][actorId]?.let {
                // insert an ActorResultNode between the last actor event and the next event after it
                val lastEvent = it.lastInternalEvent
                val lastEventNext = lastEvent.next
                val result = results[iThread, actorId]
                val resultRepresentation = result?.let { resultRepresentation(result, exceptionStackTraces) }
                val resultNode = ActorResultNode(iThread, lastEvent, it.callDepth + 1, resultRepresentation)
                it.addInternalEvent(resultNode)
                resultNode.next = lastEventNext
            }
        }
    return traceGraphNodes.firstOrNull()
}

private operator fun ExecutionResult?.get(iThread: Int, actorId: Int): Result? =
    if (this == null) null else this.parallelResults[iThread][actorId]

/**
 * Create a new trace node and add it to the end of the list.
 */
private fun <T : TraceNode> MutableList<TraceNode>.createAndAppend(constructor: (lastNode: TraceNode?) -> T): T =
    constructor(lastOrNull()).also { add(it) }

private fun traceGraphToRepresentationList(
    startNode: TraceNode?,
    verboseTrace: Boolean
): List<TraceEventRepresentation> {
    var curNode: TraceNode? = startNode
    val traceRepresentation = mutableListOf<TraceEventRepresentation>()
    while (curNode != null) {
        curNode = curNode.addRepresentationTo(traceRepresentation, verboseTrace)
    }
    return traceRepresentation
}

private sealed class TraceNode(
    protected val iThread: Int,
    last: TraceNode?,
    val callDepth: Int // for tree indentation
) {
    // `next` edges form an ordered single-directed event list
    var next: TraceNode? = null

    // `lastInternalEvent` helps to skip internal events if an actor or a method call can be compressed
    abstract val lastInternalEvent: TraceNode

    // `lastState` helps to find the last state needed for the compression
    abstract val lastState: String?

    // whether the internal events should be reported
    abstract fun shouldBeExpanded(verboseTrace: Boolean): Boolean

    init {
        last?.let {
            it.next = this
        }
    }

    /**
     * Adds this node representation to the [traceRepresentation] and returns the next node to be processed.
     */
    abstract fun addRepresentationTo(
        traceRepresentation: MutableList<TraceEventRepresentation>,
        verboseTrace: Boolean
    ): TraceNode?
}

private class TraceLeafEvent(
    iThread: Int,
    last: TraceNode?,
    callDepth: Int,
    private val event: TracePoint,
    private val lastExecutedEvent: Boolean = false
) : TraceNode(iThread, last, callDepth) {
    override val lastState: String? =
        if (event is StateRepresentationTracePoint) event.stateRepresentation else null
    override val lastInternalEvent: TraceNode = this
    override fun shouldBeExpanded(verboseTrace: Boolean): Boolean {
        return lastExecutedEvent || event is SwitchEventTracePoint || verboseTrace
    }

    override fun addRepresentationTo(
        traceRepresentation: MutableList<TraceEventRepresentation>,
        verboseTrace: Boolean
    ): TraceNode? {
        val representation = traceIndentation() + event.toString()
        traceRepresentation.add(TraceEventRepresentation(iThread, representation))
        return next
    }
}

private abstract class TraceInnerNode(iThread: Int, last: TraceNode?, callDepth: Int) :
    TraceNode(iThread, last, callDepth) {
    override val lastState: String?
        get() = internalEvents.map { it.lastState }.lastOrNull { it != null }
    override val lastInternalEvent: TraceNode
        get() = if (internalEvents.isEmpty()) this else internalEvents.last().lastInternalEvent

    override fun shouldBeExpanded(verboseTrace: Boolean): Boolean {
        return internalEvents.any { it.shouldBeExpanded(verboseTrace) }
    }

    private val internalEvents = mutableListOf<TraceNode>()

    fun addInternalEvent(node: TraceNode) {
        internalEvents.add(node)
    }
}

private class CallNode(
    iThread: Int,
    last: TraceNode?,
    callDepth: Int,
    private val call: MethodCallTracePoint
) : TraceInnerNode(iThread, last, callDepth) {
    // suspended method contents should be reported
    override fun shouldBeExpanded(verboseTrace: Boolean): Boolean {
        return call.wasSuspended || super.shouldBeExpanded(verboseTrace)
    }

    override fun addRepresentationTo(
        traceRepresentation: MutableList<TraceEventRepresentation>,
        verboseTrace: Boolean
    ): TraceNode? =
        if (!shouldBeExpanded(verboseTrace)) {
            traceRepresentation.add(TraceEventRepresentation(iThread, traceIndentation() + "$call"))
            lastState?.let { traceRepresentation.add(stateEventRepresentation(iThread, it)) }
            lastInternalEvent.next
        } else {
            traceRepresentation.add(TraceEventRepresentation(iThread, traceIndentation() + "$call"))
            next
        }
}

private class ActorNode(
    iThread: Int,
    last: TraceNode?,
    callDepth: Int,
    private val actor: Actor,
    private val resultRepresentation: String?
) : TraceInnerNode(iThread, last, callDepth) {
    override fun addRepresentationTo(
        traceRepresentation: MutableList<TraceEventRepresentation>,
        verboseTrace: Boolean
    ): TraceNode? {
        val actorRepresentation = "$actor" + if (resultRepresentation != null) ": $resultRepresentation" else ""
        traceRepresentation.add(TraceEventRepresentation(iThread, actorRepresentation))
        return if (!shouldBeExpanded(verboseTrace)) {
            lastState?.let { traceRepresentation.add(stateEventRepresentation(iThread, it)) }
            lastInternalEvent.next
        } else {
            next
        }
    }
}

private class ActorResultNode(
    iThread: Int,
    last: TraceNode?,
    callDepth: Int,
    private val resultRepresentation: String?
) : TraceNode(iThread, last, callDepth) {
    override val lastState: String? = null
    override val lastInternalEvent: TraceNode = this
    override fun shouldBeExpanded(verboseTrace: Boolean): Boolean = false

    override fun addRepresentationTo(
        traceRepresentation: MutableList<TraceEventRepresentation>,
        verboseTrace: Boolean
    ): TraceNode? {
        if (resultRepresentation != null)
            traceRepresentation.add(TraceEventRepresentation(iThread, traceIndentation() + "result: $resultRepresentation"))
        return next
    }
}

private const val TRACE_INDENTATION = "  "

private fun TraceNode.traceIndentation() = TRACE_INDENTATION.repeat(callDepth)

private fun TraceNode.stateEventRepresentation(iThread: Int, stateRepresentation: String) =
    TraceEventRepresentation(iThread, traceIndentation() + "STATE: $stateRepresentation")

private class TraceEventRepresentation(val iThread: Int, val representation: String)

// Should be called only during `appendTrace` invocation
internal fun getObjectNumber(clazz: Class<Any>, obj: Any): Int = objectNumeration
    .computeIfAbsent(clazz) { IdentityHashMap() }
    .computeIfAbsent(obj) { 1 + objectNumeration[clazz]!!.size }

private val objectNumeration = WeakHashMap<Class<Any>, MutableMap<Any, Int>>()

const val DETAILED_PARALLEL_PART_TITLE = "Detailed parallel part trace:"
const val PARALLEL_PART_TITLE = "Parallel part trace:"
private const val  ALL_UNFINISHED_THREADS_IN_DEADLOCK_MESSAGE = "All unfinished threads are in deadlock"<|MERGE_RESOLUTION|>--- conflicted
+++ resolved
@@ -11,28 +11,13 @@
 
 import org.jetbrains.kotlinx.lincheck.*
 import org.jetbrains.kotlinx.lincheck.execution.*
-import org.jetbrains.kotlinx.lincheck.strategy.*
 import java.util.*
 import kotlin.math.*
 
 @Synchronized // we should avoid concurrent executions to keep `objectNumeration` consistent
 internal fun StringBuilder.appendTrace(
-    failure: LincheckFailure,
+    scenario: ExecutionScenario,
     results: ExecutionResult?,
-<<<<<<< HEAD
-) {
-    val trace = failure.trace ?: return
-    appendLine()
-    appendLine("= The following interleaving leads to the error =")
-    val scenario  = failure.scenario
-    val startTraceGraphNode = constructTraceGraph(scenario, results, trace)
-
-    appendln(PARALLEL_PART_TITLE)
-    val traceRepresentation = traceGraphToRepresentationList(startTraceGraphNode, false)
-    appendTraceRepresentation(scenario, traceRepresentation)
-    appendln()
-    if (failure is DeadlockWithDumpFailure) appendLine(ALL_UNFINISHED_THREADS_IN_DEADLOCK_MESSAGE)
-=======
     trace: Trace,
     exceptionStackTraces: Map<Throwable, ExceptionNumberAndStacktrace>
 ) {
@@ -41,7 +26,6 @@
     appendShortTrace(startTraceGraphNode, scenario)
     appendExceptionsStackTracesBlock(exceptionStackTraces)
     appendDetailedTrace(startTraceGraphNode, scenario)
->>>>>>> 049b5238
 
     objectNumeration.clear() // clear the numeration at the end to avoid memory leaks
 }
@@ -53,14 +37,7 @@
     appendln(DETAILED_PARALLEL_PART_TITLE)
     val traceRepresentationVerbose = traceGraphToRepresentationList(startTraceGraphNode, true)
     appendTraceRepresentation(scenario, traceRepresentationVerbose)
-<<<<<<< HEAD
-    if (failure is DeadlockWithDumpFailure) {
-        appendln()
-        appendLine(ALL_UNFINISHED_THREADS_IN_DEADLOCK_MESSAGE)
-    }
-=======
-}
->>>>>>> 049b5238
+}
 
 private fun StringBuilder.appendShortTrace(
     startTraceGraphNode: TraceNode?,
@@ -379,5 +356,4 @@
 private val objectNumeration = WeakHashMap<Class<Any>, MutableMap<Any, Int>>()
 
 const val DETAILED_PARALLEL_PART_TITLE = "Detailed parallel part trace:"
-const val PARALLEL_PART_TITLE = "Parallel part trace:"
-private const val  ALL_UNFINISHED_THREADS_IN_DEADLOCK_MESSAGE = "All unfinished threads are in deadlock"+const val PARALLEL_PART_TITLE = "Parallel part trace:"