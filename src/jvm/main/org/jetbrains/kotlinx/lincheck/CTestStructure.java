--- conflicted
+++ resolved
@@ -77,7 +77,6 @@
     }
 
     @SuppressWarnings("removal")
-<<<<<<< HEAD
     private static void readTestStructureFromClass(
             Class<?> clazz,
            Map<String, OperationGroup> groupConfigs,
@@ -87,15 +86,6 @@
            List<Method> stateRepresentations,
            RandomProvider randomProvider
     ) {
-=======
-    private static void readTestStructureFromClass(Class<?> clazz,
-                                                   Map<String, OperationGroup> groupConfigs,
-                                                   List<ActorGenerator> actorGenerators,
-                                                   Map<Class<?>, ParameterGenerator<?>> parameterGeneratorsMap,
-                                                   List<Method> validationFunctions,
-                                                   List<Method> stateRepresentations,
-                                                   RandomProvider randomProvider) {
->>>>>>> 076231e2
         // Read named parameter paramgen (declared for class)
         Map<String, ParameterGenerator<?>> namedGens = createNamedGens(clazz, randomProvider);
         // Create map for default (not named) gens
@@ -164,28 +154,17 @@
 
     private static Map<String, ParameterGenerator<?>> createNamedGens(Class<?> clazz, RandomProvider randomProvider) {
         Map<String, ParameterGenerator<?>> namedGens = new HashMap<>();
-<<<<<<< HEAD
         // Traverse all operations to determine named EnumGens types
         // or throw if one named enum gen is associated with many types
         Map<String, Class<? extends Enum<?>>> enumGeneratorNameToClassMap = collectNamedEnumGeneratorToClassMap(clazz);
         // Read named parameter paramgen (declared for class)
         for (Param paramAnn : clazz.getAnnotationsByType(Param.class)) {
             // Throw exception if a user tried to declare EnumGen on the top of the class but without a name
-=======
-        // Traverse all operations to determine EnumGens types or throw if one named enum gen is associated with many types
-        Map<String, Class<? extends Enum<?>>> enumGeneratorNameToClassMap = collectNamedEnumGeneratorToClassMap(clazz);
-        // Read named parameter paramgen (declared for class)
-        for (Param paramAnn : clazz.getAnnotationsByType(Param.class)) {
->>>>>>> 076231e2
             if (paramAnn.name().isEmpty()) {
                 throw new IllegalArgumentException("@Param name in class declaration cannot be empty");
             }
             if (enumGeneratorNameToClassMap.containsKey(paramAnn.name())) {
                 Class<? extends Enum<?>> enumClass = enumGeneratorNameToClassMap.get(paramAnn.name());
-<<<<<<< HEAD
-=======
-
->>>>>>> 076231e2
                 namedGens.put(paramAnn.name(), createEnumGenerator(paramAnn.conf(), randomProvider, enumClass));
             } else {
                 namedGens.put(paramAnn.name(), createGenerator(paramAnn, randomProvider));
@@ -194,7 +173,6 @@
         return namedGens;
     }
 
-<<<<<<< HEAD
     /**
      * Traverse all class methods and find what enum class corresponds to all named EnumGen names.
      * This step is required
@@ -214,17 +192,6 @@
                 .filter(parameter -> parameter.getType().isEnum() && // which are enums
                                      parameter.isAnnotationPresent(Param.class) && // annotated with @Param
                                      !parameter.getAnnotationsByType(Param.class)[0].name().isEmpty()) // and references to some named EnumGen
-=======
-    private static Map<String, Class<? extends Enum<?>>> collectNamedEnumGeneratorToClassMap(Class<?> clazz) {
-        Map<String, Class<? extends Enum<?>>> enumGeneratorNameToClassMap = new HashMap<>();
-
-        Arrays.stream(clazz.getDeclaredMethods())
-                .filter(method -> method.isAnnotationPresent(Operation.class))
-                .flatMap(method -> Arrays.stream(method.getParameters()))
-                .filter(parameter -> parameter.getType().isEnum() &&
-                                     parameter.isAnnotationPresent(Param.class) &&
-                                     !parameter.getAnnotationsByType(Param.class)[0].name().isEmpty())
->>>>>>> 076231e2
                 .forEach(parameter -> {
                     String paramGenName = parameter.getAnnotationsByType(Param.class)[0].name();
 
