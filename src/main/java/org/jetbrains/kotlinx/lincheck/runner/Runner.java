/*
 * #%L
 * Lincheck
 * %%
 * Copyright (C) 2015 - 2018 Devexperts, LLC
 * Copyright (C) 2019-2020 JetBrains s.r.o.
 * %%
 * This program is free software: you can redistribute it and/or modify
 * it under the terms of the GNU Lesser General Public License as
 * published by the Free Software Foundation, either version 3 of the
 * License, or (at your option) any later version.
 *
 * This program is distributed in the hope that it will be useful,
 * but WITHOUT ANY WARRANTY; without even the implied warranty of
 * MERCHANTABILITY or FITNESS FOR A PARTICULAR PURPOSE.  See the
 * GNU General Lesser Public License for more details.
 *
 * You should have received a copy of the GNU General Lesser Public
 * License along with this program.  If not, see
 * <http://www.gnu.org/licenses/lgpl-3.0.html>.
 * #L%
 */

package org.jetbrains.kotlinx.lincheck.runner;

import org.jetbrains.kotlinx.lincheck.*;
import org.jetbrains.kotlinx.lincheck.execution.*;
import org.jetbrains.kotlinx.lincheck.strategy.*;
import org.objectweb.asm.*;

import java.lang.reflect.*;
import java.util.*;
import java.util.concurrent.atomic.*;

import static org.jetbrains.kotlinx.lincheck.UtilsKt.convertForLoader;

/**
 * Runner determines how to run your concurrent test. In order to support techniques
 * like fibers, it may require code transformation, so {@link #needsTransformation()}
 * method has to return {@code true} and {@link #createTransformer(ClassVisitor)}
 * one has to be implemented.
 */
public abstract class Runner {
    protected final ExecutionScenario scenario;
    protected Class<?> testClass;
    protected final List<Method> validationFunctions;
    protected final Strategy strategy;
    public ExecutionClassLoader classLoader;

    protected final AtomicInteger completedOrSuspendedThreads = new AtomicInteger(0);

    protected Runner(Strategy strategy, Class<?> testClass, List<Method> validationFunctions) {
<<<<<<< HEAD
        this.scenario = strategy.getScenario();
        this.testClass = testClass;
        this.strategy = strategy;
        this.validationFunctions = validationFunctions;
        doTransformTestClass();
    }

    public void transformTestClass() {
        doTransformTestClass();
    }

    private void doTransformTestClass() {
        this.classLoader = (this.needsTransformation() || strategy.needsTransformation()) ?
                new TransformationClassLoader(strategy, this) : new ExecutionClassLoader();
=======
        this.classLoader = (this.needsTransformation() || strategy.needsTransformation()) ?
            new TransformationClassLoader(strategy, this) : new ExecutionClassLoader();
        this.scenario = convertForLoader(strategy.getScenario(), classLoader);
>>>>>>> d6804d6a
        this.testClass = loadClass(testClass.getTypeName());
    }

    /**
     * Returns current state representation of the test instance based on provided via StateRepresentation annotation function.
     * Returns null if StateRepresentation annotation was not used.
     */
    public String getStateRepresentation() {
        return null;
    }

    /**
     * Loads class using runner's class loader
     */
    private Class<?> loadClass(String className) {
        try {
            return classLoader.loadClass(className);
        } catch (ClassNotFoundException e) {
            throw new IllegalStateException("Cannot load class " + className, e);
        }
    }

    /**
     * Creates required for this runner transformer.
     * Throws {@link UnsupportedOperationException} by default.
     *
     * @return class visitor which transform the code due to support this runner.
     */
    public ClassVisitor createTransformer(ClassVisitor cv) {
        throw new UnsupportedOperationException(getClass() + " runner does not transform classes");
    }

    /**
     * This method has to return {@code true} if code transformation is required for runner.
     * Returns {@code false} by default.
     */
    public boolean needsTransformation() {
        return false;
    }

    /**
     * Runs the next invocation.
     */
    public abstract InvocationResult run();

    /**
     * This method is invoked by every test thread as the first operation.
     * @param iThread number of invoking thread
     */
    public void onStart(int iThread) {}

    /**
     * This method is invoked by every test thread as the last operation
     * if no exception has been thrown.
     * @param iThread number of invoking thread
     */
    public void onFinish(int iThread) {}

    /**
     * This method is invoked by a test thread
     * if an exception has been thrown.
     * @param iThread number of invoking thread
     */
    public void onFailure(int iThread, Throwable e) {}

    /**
     * This method is invoked by a test thread
     * if a coroutine was suspended
     * @param iThread number of invoking thread
     */
    void afterCoroutineSuspended(int iThread) {
        throw new UnsupportedOperationException("Coroutines are not supported");
    }

    /**
     * This method is invoked by a test thread
     * if a coroutine was resumed
     * @param iThread number of invoking thread
     */
    void beforeCoroutineResumed(int iThread) {
        throw new UnsupportedOperationException("Coroutines are not supported");
    }

    /**
     * This method is invoked by a test thread
     * if the current coroutine can be resumed
     * @param iThread number of invoking thread
     * @param iActor number of actor invoked
     */
    public boolean canResumeCoroutine(int iThread, int iActor) {
        throw new UnsupportedOperationException("Coroutines are not supported");
    }

    /**
     * Is invoked before each actor execution in a thread.
     */
    public void onActorStart(int iThread) {
        strategy.onActorStart(iThread);
    }

    /**
     * Closes used for this runner resources.
     */
    public void close() {}

    /**
     * @return whether all scenario threads are completed or suspended
     */
    public boolean isParallelExecutionCompleted() {
        return completedOrSuspendedThreads.get() == scenario.getThreads();
    }
}<|MERGE_RESOLUTION|>--- conflicted
+++ resolved
@@ -41,7 +41,7 @@
  * one has to be implemented.
  */
 public abstract class Runner {
-    protected final ExecutionScenario scenario;
+    protected ExecutionScenario scenario;
     protected Class<?> testClass;
     protected final List<Method> validationFunctions;
     protected final Strategy strategy;
@@ -50,8 +50,6 @@
     protected final AtomicInteger completedOrSuspendedThreads = new AtomicInteger(0);
 
     protected Runner(Strategy strategy, Class<?> testClass, List<Method> validationFunctions) {
-<<<<<<< HEAD
-        this.scenario = strategy.getScenario();
         this.testClass = testClass;
         this.strategy = strategy;
         this.validationFunctions = validationFunctions;
@@ -65,11 +63,7 @@
     private void doTransformTestClass() {
         this.classLoader = (this.needsTransformation() || strategy.needsTransformation()) ?
                 new TransformationClassLoader(strategy, this) : new ExecutionClassLoader();
-=======
-        this.classLoader = (this.needsTransformation() || strategy.needsTransformation()) ?
-            new TransformationClassLoader(strategy, this) : new ExecutionClassLoader();
         this.scenario = convertForLoader(strategy.getScenario(), classLoader);
->>>>>>> d6804d6a
         this.testClass = loadClass(testClass.getTypeName());
     }
 
