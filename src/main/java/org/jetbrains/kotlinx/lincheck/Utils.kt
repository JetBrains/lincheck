--- conflicted
+++ resolved
@@ -23,16 +23,10 @@
 
 import kotlinx.coroutines.*
 import org.jetbrains.kotlinx.lincheck.CancellableContinuationHolder.storedLastCancellableCont
-import org.jetbrains.kotlinx.lincheck.TransformationClassLoader.*
 import org.jetbrains.kotlinx.lincheck.execution.*
 import org.jetbrains.kotlinx.lincheck.runner.*
 import org.jetbrains.kotlinx.lincheck.verifier.*
-<<<<<<< HEAD
-import org.objectweb.asm.commons.Remapper
-=======
 import java.io.*
-import java.lang.ClassLoader.*
->>>>>>> d6804d6a
 import java.lang.ref.*
 import java.lang.reflect.*
 import java.util.*
@@ -230,7 +224,41 @@
     }
 }
 
-<<<<<<< HEAD
+internal fun ExecutionScenario.convertForLoader(loader: ClassLoader) = ExecutionScenario(
+    initExecution,
+    parallelExecution.map { actors ->
+        actors.map { a ->
+            val args = a.arguments.map { it.convertForLoader(loader) }
+            Actor(a.method, args, a.handledExceptions, a.cancelOnSuspension, a.allowExtraSuspension)
+        }
+    },
+    postExecution
+)
+
+private fun Any?.convertForLoader(loader: ClassLoader) = when {
+    this == null || TransformationClassLoader.doNotTransform(this.javaClass.name) -> this
+    this is Serializable -> serialize().run { deserialize(loader) }
+    else -> error("The result class should either be always loaded by the system class loader and not be transformed," +
+                  " or implement Serializable interface.")
+}
+
+internal fun Any?.serialize(): ByteArray = ByteArrayOutputStream().use {
+    val oos = ObjectOutputStream(it)
+    oos.writeObject(this)
+    it.toByteArray()
+}
+
+internal fun ByteArray.deserialize(loader: ClassLoader) = ByteArrayInputStream(this).use {
+    CustomObjectInputStream(loader, it).run { readObject() }
+}
+
+/**
+ * ObjectInputStream that uses custom class loader.
+ */
+private class CustomObjectInputStream(val loader: ClassLoader, inputStream: InputStream) : ObjectInputStream(inputStream) {
+    override fun resolveClass(desc: ObjectStreamClass): Class<*> = Class.forName(desc.name, true, loader)
+}
+
 /**
  * This class is used for getting the [sun.misc.Unsafe] instance.
  * We need it in some transformed classes from the `java.util.` package,
@@ -256,40 +284,4 @@
 }
 
 internal fun collectThreadDump(runner: Runner) = Thread.getAllStackTraces()
-        .filter { (t, _) -> t is FixedActiveThreadsExecutor.TestThread && t.runnerHash == runner.hashCode() }
-=======
-internal fun ExecutionScenario.convertForLoader(loader: ClassLoader) = ExecutionScenario(
-    initExecution,
-    parallelExecution.map { actors ->
-        actors.map { a ->
-            val args = a.arguments.map { it.convertForLoader(loader) }
-            Actor(a.method, args, a.handledExceptions, a.cancelOnSuspension, a.allowExtraSuspension)
-        }
-    },
-    postExecution
-)
-
-private fun Any?.convertForLoader(loader: ClassLoader) = when {
-    this == null || TransformationClassLoader.doNotTransform(this.javaClass.name) -> this
-    this is Serializable -> serialize().run { deserialize(loader) }
-    else -> error("The result class should either be always loaded by the system class loader and not be transformed," +
-                  " or implement Serializable interface.")
-}
-
-internal fun Any?.serialize(): ByteArray = ByteArrayOutputStream().use {
-    val oos = ObjectOutputStream(it)
-    oos.writeObject(this)
-    it.toByteArray()
-}
-
-internal fun ByteArray.deserialize(loader: ClassLoader) = ByteArrayInputStream(this).use {
-    CustomObjectInputStream(loader, it).run { readObject() }
-}
-
-/**
- * ObjectInputStream that uses custom class loader.
- */
-private class CustomObjectInputStream(val loader: ClassLoader, inputStream: InputStream) : ObjectInputStream(inputStream) {
-    override fun resolveClass(desc: ObjectStreamClass): Class<*> = Class.forName(desc.name, true, loader)
-}
->>>>>>> d6804d6a
+        .filter { (t, _) -> t is FixedActiveThreadsExecutor.TestThread && t.runnerHash == runner.hashCode() }