--- conflicted
+++ resolved
@@ -38,8 +38,6 @@
 }
 ```
 
-<<<<<<< HEAD
-=======
 ### Java 9+ 
 To use model checking strategy for Java 9 and later, add the following JVM properties:
 
@@ -66,7 +64,6 @@
 ```
 
 
->>>>>>> a8b9a6ed
 ## Example 
 
 The following Lincheck test easily finds a bug in the standard Java's `ConcurrentLinkedDeque`:
