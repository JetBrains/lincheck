--- conflicted
+++ resolved
@@ -93,8 +93,6 @@
 }
 ```
 
-<<<<<<< HEAD
-=======
 > To use model checking strategy for Java 9 and later, add the following JVM properties:
 >
 > ```text
@@ -119,7 +117,6 @@
 >
 {type="tip"}
 
->>>>>>> a8b9a6ed
 ### How model checking works {initial-collapse-state="collapsed"}
 
 Most bugs in complicated concurrent algorithms can be reproduced with classic interleavings, switching the execution from
